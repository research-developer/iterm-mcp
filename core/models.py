"""Pydantic models for MCP session operations API."""

import re
from datetime import datetime
<<<<<<< HEAD
from typing import Any, Dict, List, Literal, Optional, Union
=======
from enum import Enum
from typing import Dict, List, Literal, Optional, Union
>>>>>>> c45441fe
from pydantic import BaseModel, Field, field_validator, model_validator

# Supported AI agent CLI types
AgentType = Literal["claude", "gemini", "codex", "copilot"]


# ============================================================================
# ROLE-BASED SESSION SPECIALIZATION
# ============================================================================

class SessionRole(str, Enum):
    """Predefined roles for session specialization.

    Roles define the purpose and capabilities of a session, guiding
    what tools and commands are appropriate for that session.
    """

    DEVOPS = "devops"
    BUILDER = "builder"
    DEBUGGER = "debugger"
    RESEARCHER = "researcher"
    TESTER = "tester"
    ORCHESTRATOR = "orchestrator"
    MONITOR = "monitor"
    CUSTOM = "custom"  # For user-defined roles


class RoleConfig(BaseModel):
    """Detailed configuration for a session role.

    Defines the capabilities, restrictions, and default behavior
    for a session with a specific role.
    """

    role: SessionRole = Field(..., description="The role type")
    description: str = Field(
        default="",
        description="Human-readable description of this role's purpose"
    )
    available_tools: List[str] = Field(
        default_factory=list,
        description="List of tool names this role can use (empty = all tools)"
    )
    restricted_tools: List[str] = Field(
        default_factory=list,
        description="List of tool names this role cannot use"
    )
    default_commands: List[str] = Field(
        default_factory=list,
        description="Commands to run when session starts"
    )
    environment: Dict[str, str] = Field(
        default_factory=dict,
        description="Environment variables to set for this role"
    )
    can_spawn_agents: bool = Field(
        default=False,
        description="Whether this role can create new agent sessions"
    )
    can_modify_roles: bool = Field(
        default=False,
        description="Whether this role can modify other sessions' roles"
    )
    priority: int = Field(
        default=3,
        ge=1,
        le=5,
        description="Role priority (1=highest, 5=lowest) for resource allocation"
    )


# Default role configurations for common roles
DEFAULT_ROLE_CONFIGS: Dict[SessionRole, RoleConfig] = {
    SessionRole.DEVOPS: RoleConfig(
        role=SessionRole.DEVOPS,
        description="DevOps engineer handling infrastructure, deployments, and system operations",
        available_tools=["docker", "kubectl", "terraform", "ansible", "aws", "gcloud", "az"],
        can_spawn_agents=False,
        can_modify_roles=False,
        priority=2,
    ),
    SessionRole.BUILDER: RoleConfig(
        role=SessionRole.BUILDER,
        description="Build specialist handling compilation, packaging, and artifacts",
        available_tools=["npm", "yarn", "pip", "cargo", "go", "make", "docker", "git"],
        default_commands=["cd /project"],
        can_spawn_agents=False,
        priority=3,
    ),
    SessionRole.DEBUGGER: RoleConfig(
        role=SessionRole.DEBUGGER,
        description="Debug specialist for investigating issues and analyzing logs",
        available_tools=["gdb", "lldb", "strace", "dtrace", "tail", "grep", "awk", "jq"],
        can_spawn_agents=False,
        priority=2,
    ),
    SessionRole.RESEARCHER: RoleConfig(
        role=SessionRole.RESEARCHER,
        description="Research assistant for gathering information and analysis",
        available_tools=["curl", "wget", "git", "grep", "find", "cat", "less"],
        restricted_tools=["rm", "docker", "kubectl"],
        can_spawn_agents=False,
        priority=4,
    ),
    SessionRole.TESTER: RoleConfig(
        role=SessionRole.TESTER,
        description="Testing specialist for running tests and quality assurance",
        available_tools=["pytest", "jest", "mocha", "cargo", "go", "npm", "make"],
        can_spawn_agents=False,
        priority=3,
    ),
    SessionRole.ORCHESTRATOR: RoleConfig(
        role=SessionRole.ORCHESTRATOR,
        description="Orchestration coordinator managing other agents and workflows",
        available_tools=[],  # All tools available
        can_spawn_agents=True,
        can_modify_roles=True,
        priority=1,
    ),
    SessionRole.MONITOR: RoleConfig(
        role=SessionRole.MONITOR,
        description="Monitoring agent for observing and reporting on system state",
        available_tools=["tail", "grep", "ps", "top", "htop", "docker", "kubectl"],
        restricted_tools=["rm", "kill", "pkill"],
        can_spawn_agents=False,
        priority=4,
    ),
}

# Agent CLI launch commands
AGENT_CLI_COMMANDS: Dict[str, str] = {
    "claude": "claude",
    "gemini": "gemini",
    "codex": "codex",
    "copilot": "gh copilot",
}


class SessionTarget(BaseModel):
    """Identifies a session target for operations."""

    # Multiple ways to identify a session
    session_id: Optional[str] = Field(default=None, description="Direct session ID")
    name: Optional[str] = Field(default=None, description="Session name")
    agent: Optional[str] = Field(default=None, description="Agent name")
    team: Optional[str] = Field(default=None, description="Team name (targets all members)")

    @field_validator('session_id', 'name', 'agent', 'team', mode='before')
    @classmethod
    def at_least_one_identifier(cls, v, info):
        """Ensure at least one identifier is provided (validated at model level)."""
        return v

    @model_validator(mode='after')
    def check_at_least_one(self):
        """Validate that at least one identifier is provided."""
        if not any([self.session_id, self.name, self.agent, self.team]):
            raise ValueError("At least one identifier (session_id, name, agent, or team) must be provided")
        return self


class SessionMessage(BaseModel):
    """A message to send to one or more sessions."""

    content: str = Field(..., description="The text/command to send")
    targets: List[SessionTarget] = Field(
        default_factory=list,
        description="Target sessions. Empty = use active session"
    )
    condition: Optional[str] = Field(
        default=None,
        description="Regex pattern - only send if session output matches"
    )
    execute: bool = Field(
        default=True,
        description="Whether to press Enter after sending"
    )
    use_encoding: Union[bool, str] = Field(
        default=False,
        description="Base64 encoding: False (default, direct send), 'auto' (smart), True (always)"
    )

    @field_validator('condition', mode='before')
    @classmethod
    def validate_regex(cls, v):
        """Validate that condition is a valid regex pattern."""
        if v is not None:
            try:
                re.compile(v)
            except re.error as e:
                raise ValueError(f"Invalid regex pattern: {e}")
        return v


class WriteToSessionsRequest(BaseModel):
    """Request to write messages to sessions."""

    messages: List[SessionMessage] = Field(
        ...,
        description="List of messages to send"
    )
    parallel: bool = Field(
        default=True,
        description="Execute sends in parallel (True) or sequentially (False)"
    )
    skip_duplicates: bool = Field(
        default=True,
        description="Skip sending if message was already sent to target"
    )
    requesting_agent: Optional[str] = Field(
        default=None,
        description="Agent initiating the write (used for lock enforcement)"
    )


class ReadTarget(BaseModel):
    """Target specification for reading session output."""

    session_id: Optional[str] = Field(default=None, description="Direct session ID")
    name: Optional[str] = Field(default=None, description="Session name")
    agent: Optional[str] = Field(default=None, description="Agent name")
    team: Optional[str] = Field(default=None, description="Team name (reads all members)")
    max_lines: Optional[int] = Field(default=None, description="Override default max lines")


class ReadSessionsRequest(BaseModel):
    """Request to read output from sessions."""

    targets: List[ReadTarget] = Field(
        default_factory=list,
        description="Target sessions. Empty = use active session"
    )
    parallel: bool = Field(
        default=True,
        description="Read sessions in parallel"
    )
    filter_pattern: Optional[str] = Field(
        default=None,
        description="Regex pattern to filter output lines"
    )

    @field_validator('filter_pattern', mode='before')
    @classmethod
    def validate_filter_regex(cls, v):
        """Validate that filter_pattern is a valid regex."""
        if v is not None:
            try:
                re.compile(v)
            except re.error as e:
                raise ValueError(f"Invalid filter regex pattern: {e}")
        return v


class SessionOutput(BaseModel):
    """Output from a single session read."""

    session_id: str = Field(..., description="The session ID")
    name: str = Field(..., description="Session name")
    agent: Optional[str] = Field(default=None, description="Agent name if registered")
    content: str = Field(..., description="Terminal output content")
    line_count: int = Field(..., description="Number of lines returned")
    truncated: bool = Field(default=False, description="Whether output was truncated")


class ReadSessionsResponse(BaseModel):
    """Response from reading sessions."""

    outputs: List[SessionOutput] = Field(..., description="Output from each session")
    total_sessions: int = Field(..., description="Number of sessions read")


class SessionConfig(BaseModel):
    """Configuration for creating a new session."""

    name: str = Field(..., description="Name for the session")
    agent: Optional[str] = Field(default=None, description="Agent name to register")
    agent_type: Optional[AgentType] = Field(
        default=None,
        description="AI agent CLI to launch: claude, gemini, codex, or copilot"
    )
    team: Optional[str] = Field(default=None, description="Team to assign agent to")
    command: Optional[str] = Field(default=None, description="Initial command to run")
    max_lines: Optional[int] = Field(default=None, description="Max output lines")
    monitor: bool = Field(default=False, description="Start monitoring")
    role: Optional[SessionRole] = Field(
        default=None,
        description="Role for this session (e.g., BUILDER, DEBUGGER, DEVOPS)"
    )
    role_config: Optional[RoleConfig] = Field(
        default=None,
        description="Custom role configuration (overrides default for the role)"
    )


class CreateSessionsRequest(BaseModel):
    """Request to create multiple sessions."""

    sessions: List[SessionConfig] = Field(
        ...,
        description="Session configurations"
    )
    layout: str = Field(
        default="SINGLE",
        description="Layout type: SINGLE, HORIZONTAL_SPLIT, VERTICAL_SPLIT, QUAD, etc."
    )
    window_id: Optional[str] = Field(
        default=None,
        description="Create in existing window (None = new window)"
    )


class CreatedSession(BaseModel):
    """Information about a created session."""

    session_id: str = Field(..., description="The session ID")
    name: str = Field(..., description="Session name")
    agent: Optional[str] = Field(default=None, description="Registered agent name")
    persistent_id: str = Field(..., description="Persistent ID for reconnection")


class CreateSessionsResponse(BaseModel):
    """Response from creating sessions."""

    sessions: List[CreatedSession] = Field(..., description="Created sessions")
    window_id: str = Field(default="", description="Window ID containing sessions")


class WriteResult(BaseModel):
    """Result of writing to a single session."""

    session_id: str = Field(..., description="The session ID")
    session_name: Optional[str] = Field(default=None, description="The session name")
    success: bool = Field(default=False, description="Whether the write succeeded")
    error: Optional[str] = Field(default=None, description="Error message if failed")
    skipped: bool = Field(default=False, description="Whether the write was skipped")
    skipped_reason: Optional[str] = Field(default=None, description="Reason for skipping")


class WriteToSessionsResponse(BaseModel):
    """Response from writing to sessions."""

    results: List[WriteResult] = Field(..., description="Results for each target session")
    sent_count: int = Field(..., description="Number of successful sends")
    skipped_count: int = Field(..., description="Number of skipped sends")
    error_count: int = Field(..., description="Number of errors")


class CascadeMessageRequest(BaseModel):
    """Request to send cascading messages to agents/teams."""

    broadcast: Optional[str] = Field(
        default=None,
        description="Message sent to ALL agents"
    )
    teams: Dict[str, str] = Field(
        default_factory=dict,
        description="Team-specific messages: {team_name: message}"
    )
    agents: Dict[str, str] = Field(
        default_factory=dict,
        description="Agent-specific messages: {agent_name: message}"
    )
    skip_duplicates: bool = Field(
        default=True,
        description="Skip if message already sent to target"
    )
    execute: bool = Field(
        default=True,
        description="Press Enter after sending"
    )


class CascadeResult(BaseModel):
    """Result of a cascade message delivery."""

    agent: str = Field(..., description="Agent name")
    session_id: str = Field(..., description="Session ID")
    message_type: str = Field(..., description="broadcast, team, or agent")
    delivered: bool = Field(..., description="Whether message was delivered")
    skipped_reason: Optional[str] = Field(
        default=None,
        description="Reason if skipped (e.g., 'duplicate', 'condition_not_met')"
    )


class CascadeMessageResponse(BaseModel):
    """Response from cascade message operation."""

    results: List[CascadeResult] = Field(..., description="Delivery results")
    delivered_count: int = Field(..., description="Number of messages delivered")
    skipped_count: int = Field(..., description="Number of messages skipped")


class RegisterAgentRequest(BaseModel):
    """Request to register an agent."""

    name: str = Field(..., description="Unique agent name")
    session_id: str = Field(..., description="iTerm session ID")
    teams: List[str] = Field(default_factory=list, description="Teams to join")
    metadata: Dict[str, str] = Field(default_factory=dict, description="Optional metadata")


class CreateTeamRequest(BaseModel):
    """Request to create a team."""

    name: str = Field(..., description="Unique team name")
    description: str = Field(default="", description="Team description")
    parent_team: Optional[str] = Field(default=None, description="Parent team name")


class SetActiveSessionRequest(BaseModel):
    """Request to set the active session."""

    session_id: Optional[str] = Field(default=None, description="Session ID")
    agent: Optional[str] = Field(default=None, description="Agent name")
    name: Optional[str] = Field(default=None, description="Session name")
    focus: bool = Field(default=False, description="Also bring the session to the foreground in iTerm")


class PlaybookCommand(BaseModel):
    """A named block of commands in a playbook."""

    name: str = Field(default="commands", description="Label for the command block")
    messages: List[SessionMessage] = Field(..., description="Messages to send")
    parallel: bool = Field(default=True, description="Send messages in parallel")
    skip_duplicates: bool = Field(default=True, description="Skip duplicate agent deliveries")


class Playbook(BaseModel):
    """High-level orchestration plan."""

    layout: Optional[CreateSessionsRequest] = Field(default=None, description="Optional layout/session creation")
    commands: List[PlaybookCommand] = Field(default_factory=list, description="Ordered command blocks")
    cascade: Optional[CascadeMessageRequest] = Field(default=None, description="Optional cascade after commands")
    reads: Optional[ReadSessionsRequest] = Field(default=None, description="Optional final read operations")


class PlaybookCommandResult(BaseModel):
    """Result of running a playbook command block."""

    name: str = Field(..., description="Command block label")
    write_result: WriteToSessionsResponse = Field(..., description="Write results for the block")


class OrchestrateRequest(BaseModel):
    """Request to orchestrate a playbook."""

    playbook: Playbook = Field(..., description="Playbook to execute")


class OrchestrateResponse(BaseModel):
    """Response from orchestrating a playbook."""

    layout: Optional[CreateSessionsResponse] = Field(default=None, description="Layout creation result")
    commands: List[PlaybookCommandResult] = Field(default_factory=list, description="Command block results")
    cascade: Optional[CascadeMessageResponse] = Field(default=None, description="Cascade delivery result")
    reads: Optional[ReadSessionsResponse] = Field(default=None, description="Readback results")


# ============================================================================
# SESSION MODIFICATION MODELS
# ============================================================================

class ColorSpec(BaseModel):
    """RGB color specification."""

    red: int = Field(..., ge=0, le=255, description="Red component (0-255)")
    green: int = Field(..., ge=0, le=255, description="Green component (0-255)")
    blue: int = Field(..., ge=0, le=255, description="Blue component (0-255)")
    alpha: int = Field(default=255, ge=0, le=255, description="Alpha component (0-255)")


class SessionModification(BaseModel):
    """Modification settings for a session (appearance, focus, active state)."""

    # Target session (at least one required)
    session_id: Optional[str] = Field(default=None, description="Direct session ID")
    name: Optional[str] = Field(default=None, description="Session name")
    agent: Optional[str] = Field(default=None, description="Agent name")

    # Session state modifications
    set_active: bool = Field(default=False, description="Set this session as the active session")
    focus: bool = Field(default=False, description="Bring this session to the foreground in iTerm")

    # Appearance settings (all optional - only set what you want to change)
    background_color: Optional[ColorSpec] = Field(default=None, description="Background color")
    tab_color: Optional[ColorSpec] = Field(default=None, description="Tab color")
    tab_color_enabled: Optional[bool] = Field(default=None, description="Enable/disable tab color")
    cursor_color: Optional[ColorSpec] = Field(default=None, description="Cursor color")
    badge: Optional[str] = Field(default=None, description="Badge text (empty string to clear)")
    reset: bool = Field(default=False, description="Reset all colors to profile defaults")

    @model_validator(mode='after')
    def check_at_least_one_target(self):
        """Validate that at least one session identifier is provided."""
        if not any([self.session_id, self.name, self.agent]):
            raise ValueError("At least one identifier (session_id, name, or agent) must be provided")
        return self


class ModifySessionsRequest(BaseModel):
    """Request to modify multiple sessions (appearance, focus, active state)."""

    modifications: List[SessionModification] = Field(
        ...,
        description="List of session modifications"
    )


class ModificationResult(BaseModel):
    """Result of modifying a single session."""

    session_id: str = Field(..., description="The session ID")
    session_name: Optional[str] = Field(default=None, description="The session name")
    agent: Optional[str] = Field(default=None, description="Agent name if registered")
    success: bool = Field(default=False, description="Whether the modification succeeded")
    error: Optional[str] = Field(default=None, description="Error message if failed")
    changes: List[str] = Field(default_factory=list, description="List of changes applied")


class ModifySessionsResponse(BaseModel):
    """Response from modifying sessions."""

    results: List[ModificationResult] = Field(..., description="Results for each session")
    success_count: int = Field(..., description="Number of successful modifications")
    error_count: int = Field(..., description="Number of errors")


# ============================================================================
# NOTIFICATION MODELS
# ============================================================================

NotificationLevel = Literal["info", "warning", "error", "success", "blocked"]


class AgentNotification(BaseModel):
    """A notification from an agent about its status."""

    agent: str = Field(..., description="Agent name")
    timestamp: datetime = Field(default_factory=datetime.now, description="When the notification was created")
    level: NotificationLevel = Field(..., description="Notification severity level")
    summary: str = Field(..., max_length=100, description="One-line summary")
    context: Optional[str] = Field(default=None, description="Additional context for follow-up")
    action_hint: Optional[str] = Field(default=None, description="Suggested next action")


class GetNotificationsRequest(BaseModel):
    """Request to get recent notifications."""

    limit: int = Field(default=10, ge=1, le=100, description="Max notifications to return")
    level: Optional[NotificationLevel] = Field(default=None, description="Filter by level")
    agent: Optional[str] = Field(default=None, description="Filter by agent")
    since: Optional[datetime] = Field(default=None, description="Only notifications after this time")


class GetNotificationsResponse(BaseModel):
    """Response containing notifications."""

    notifications: List[AgentNotification] = Field(..., description="Recent notifications")
    total_count: int = Field(..., description="Total matching notifications")
    has_more: bool = Field(default=False, description="More notifications available")


# ============================================================================
# WAIT FOR AGENT MODELS
# ============================================================================

AgentStatus = Literal["idle", "running", "blocked", "error", "unknown"]


class WaitForAgentRequest(BaseModel):
    """Request to wait for an agent to complete."""

    agent: str = Field(..., description="Agent name to wait for")
    wait_up_to: int = Field(default=30, ge=1, le=600, description="Max seconds to wait")
    return_output: bool = Field(default=True, description="Include recent output on timeout")
    summary_on_timeout: bool = Field(default=True, description="Generate progress summary if timed out")


class WaitResult(BaseModel):
    """Result of waiting for an agent."""

    agent: str = Field(..., description="Agent name")
    completed: bool = Field(..., description="True if agent finished/became idle")
    timed_out: bool = Field(..., description="True if wait_up_to was exceeded")
    elapsed_seconds: float = Field(..., description="How long we waited")
    status: AgentStatus = Field(..., description="Current agent status")
    output: Optional[str] = Field(default=None, description="Recent output if requested")
    summary: Optional[str] = Field(default=None, description="Progress summary if timed out")
    can_continue_waiting: bool = Field(
        default=True,
        description="Hint: is it worth waiting more?"
    )


# ============================================================================
<<<<<<< HEAD
# WORKFLOW EVENT MODELS
# ============================================================================

EventPriorityLevel = Literal["low", "normal", "high", "critical"]


class TriggerEventRequest(BaseModel):
    """Request to trigger a workflow event."""

    event_name: str = Field(..., min_length=1, description="Name of the event to trigger")
    payload: Optional[Dict[str, Any]] = Field(
        default=None,
        description="Event payload data"
    )
    source: Optional[str] = Field(
        default=None,
        description="Source of the event (agent/flow name)"
    )
    priority: EventPriorityLevel = Field(
        default="normal",
        description="Event priority: low, normal, high, critical"
    )
    metadata: Optional[Dict[str, Any]] = Field(
        default=None,
        description="Additional event metadata"
    )
    immediate: bool = Field(
        default=False,
        description="If True, process synchronously instead of queueing"
    )


class EventInfo(BaseModel):
    """Information about a single event."""

    name: str = Field(..., description="Event name")
    id: str = Field(..., description="Unique event ID")
    source: Optional[str] = Field(default=None, description="Event source")
    timestamp: datetime = Field(..., description="When the event was created")
    priority: str = Field(..., description="Event priority level")


class TriggerEventResponse(BaseModel):
    """Response from triggering an event."""

    success: bool = Field(..., description="Whether the event was triggered successfully")
    event: Optional[EventInfo] = Field(default=None, description="Event information if triggered")
    queued: bool = Field(default=False, description="Whether the event was queued for later processing")
    processed: bool = Field(default=False, description="Whether the event was processed immediately")
    routed_to: Optional[str] = Field(default=None, description="Event it was routed to, if any")
    handler_name: Optional[str] = Field(default=None, description="Handler that processed the event")
    error: Optional[str] = Field(default=None, description="Error message if failed")


class WorkflowEventInfo(BaseModel):
    """Information about a registered workflow event."""

    event_name: str = Field(..., description="Event name")
    has_listeners: bool = Field(default=False, description="Whether event has listeners")
    has_router: bool = Field(default=False, description="Whether event has a router")
    is_start_event: bool = Field(default=False, description="Whether event is a start event")
    listener_count: int = Field(default=0, description="Number of listeners")


class ListWorkflowEventsResponse(BaseModel):
    """Response listing all workflow events."""

    events: List[WorkflowEventInfo] = Field(
        default_factory=list,
        description="List of registered workflow events"
    )
    total_count: int = Field(..., description="Total number of events")
    flows_registered: List[str] = Field(
        default_factory=list,
        description="Names of registered flows"
    )


class EventHistoryEntry(BaseModel):
    """A single entry in event history."""

    event_name: str = Field(..., description="Event name")
    event_id: str = Field(..., description="Event ID")
    source: Optional[str] = Field(default=None, description="Event source")
    timestamp: datetime = Field(..., description="When the event was triggered")
    success: bool = Field(..., description="Whether processing succeeded")
    handler_name: Optional[str] = Field(default=None, description="Handler that processed it")
    routed_to: Optional[str] = Field(default=None, description="Event it was routed to")
    duration_ms: float = Field(..., description="Processing duration in milliseconds")
    error: Optional[str] = Field(default=None, description="Error message if failed")


class GetEventHistoryRequest(BaseModel):
    """Request to get event history."""

    event_name: Optional[str] = Field(default=None, description="Filter by event name")
    limit: int = Field(default=100, ge=1, le=1000, description="Max entries to return")
    success_only: bool = Field(default=False, description="Only return successful events")


class GetEventHistoryResponse(BaseModel):
    """Response containing event history."""

    entries: List[EventHistoryEntry] = Field(..., description="History entries")
    total_count: int = Field(..., description="Total entries returned")


class RegisterFlowRequest(BaseModel):
    """Request to register a flow class."""

    flow_name: str = Field(..., description="Name of the flow class to register")


class RegisterFlowResponse(BaseModel):
    """Response from registering a flow."""

    success: bool = Field(..., description="Whether registration succeeded")
    flow_name: str = Field(..., description="Name of the registered flow")
    events_registered: List[str] = Field(
        default_factory=list,
        description="Events registered by this flow"
    )
    error: Optional[str] = Field(default=None, description="Error message if failed")


class PatternSubscriptionRequest(BaseModel):
    """Request to subscribe to terminal output patterns."""

    pattern: str = Field(..., description="Regex pattern to match")
    event_name: Optional[str] = Field(
        default=None,
        description="Event to trigger on pattern match"
    )
    session_id: Optional[str] = Field(
        default=None,
        description="Optional session to filter (None = all sessions)"
    )

    @field_validator('pattern', mode='before')
    @classmethod
    def validate_pattern_regex(cls, v):
        """Validate that pattern is a valid regex."""
        if v is not None:
            try:
                re.compile(v)
            except re.error as e:
                raise ValueError(f"Invalid regex pattern: {e}")
        return v


class PatternSubscriptionResponse(BaseModel):
    """Response from creating a pattern subscription."""

    subscription_id: str = Field(..., description="Unique subscription ID")
    pattern: str = Field(..., description="The registered pattern")
    event_name: Optional[str] = Field(default=None, description="Event triggered on match")
=======
# SESSION INFO MODELS (Issue #52)
# ============================================================================


class SessionInfo(BaseModel):
    """Extended session information including tags and locks."""

    session_id: str = Field(..., description="The session ID")
    name: str = Field(..., description="Session name")
    persistent_id: Optional[str] = Field(default=None, description="Persistent ID for reconnection")
    agent: Optional[str] = Field(default=None, description="Registered agent name")
    team: Optional[str] = Field(default=None, description="Primary team (first team if multiple)")
    teams: List[str] = Field(default_factory=list, description="All teams the agent belongs to")
    is_processing: bool = Field(default=False, description="Whether a command is running")

    # Tag and lock information
    tags: List[str] = Field(default_factory=list, description="Session tags")
    locked: bool = Field(default=False, description="Whether session is locked")
    locked_by: Optional[str] = Field(default=None, description="Agent holding the lock")
    locked_at: Optional[datetime] = Field(default=None, description="When the lock was acquired")
    pending_access_requests: int = Field(default=0, description="Number of pending access requests")


class ListSessionsRequest(BaseModel):
    """Request parameters for list_sessions with filtering."""

    # Filter by tags
    tag: Optional[str] = Field(default=None, description="Single tag to filter by")
    tags: Optional[List[str]] = Field(default=None, description="Multiple tags to filter by")
    match: Literal["any", "all"] = Field(
        default="any",
        description="How to match multiple tags: 'any' (OR) or 'all' (AND)"
    )

    # Filter by lock status
    locked: Optional[bool] = Field(default=None, description="Filter by lock status")
    locked_by: Optional[str] = Field(default=None, description="Filter by lock owner")

    # Output format
    format: Literal["full", "compact"] = Field(
        default="full",
        description="Output format: 'full' for JSON, 'compact' for one-line-per-session"
    )

    # Existing filter
    agents_only: bool = Field(default=False, description="Only show sessions with registered agents")


class ListSessionsResponse(BaseModel):
    """Response from list_sessions."""

    sessions: List[SessionInfo] = Field(..., description="Matching sessions")
    total_count: int = Field(..., description="Total number of matching sessions")
    filter_applied: bool = Field(default=False, description="Whether any filters were applied")
>>>>>>> c45441fe
<|MERGE_RESOLUTION|>--- conflicted
+++ resolved
@@ -2,12 +2,8 @@
 
 import re
 from datetime import datetime
-<<<<<<< HEAD
+from enum import Enum
 from typing import Any, Dict, List, Literal, Optional, Union
-=======
-from enum import Enum
-from typing import Dict, List, Literal, Optional, Union
->>>>>>> c45441fe
 from pydantic import BaseModel, Field, field_validator, model_validator
 
 # Supported AI agent CLI types
@@ -604,7 +600,6 @@
 
 
 # ============================================================================
-<<<<<<< HEAD
 # WORKFLOW EVENT MODELS
 # ============================================================================
 
@@ -761,7 +756,9 @@
     subscription_id: str = Field(..., description="Unique subscription ID")
     pattern: str = Field(..., description="The registered pattern")
     event_name: Optional[str] = Field(default=None, description="Event triggered on match")
-=======
+
+
+# ============================================================================
 # SESSION INFO MODELS (Issue #52)
 # ============================================================================
 
@@ -815,5 +812,4 @@
 
     sessions: List[SessionInfo] = Field(..., description="Matching sessions")
     total_count: int = Field(..., description="Total number of matching sessions")
-    filter_applied: bool = Field(default=False, description="Whether any filters were applied")
->>>>>>> c45441fe
+    filter_applied: bool = Field(default=False, description="Whether any filters were applied")