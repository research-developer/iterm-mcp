--- conflicted
+++ resolved
@@ -10,11 +10,8 @@
 
 from pydantic import BaseModel, Field
 
-<<<<<<< HEAD
 from .models import SessionRole
-=======
 from utils.otel import trace_operation, add_span_attributes, add_span_event
->>>>>>> 1034f8dc
 
 if TYPE_CHECKING:
     from .tags import SessionTagLockManager
