"""Core functionality for iTerm2 integration.

Uses lazy imports to avoid loading iterm2 when only using agents/models.
"""

from typing import TYPE_CHECKING

# Always import these (no external deps)
from .agents import (
    Agent,
    Team,
    AgentRegistry,
    SendTarget,
    CascadingMessage,
    MessageRecord
)
from .tags import SessionTagLockManager, FocusCooldownManager
from .profiles import (
    ProfileManager,
    TeamProfile,
    TeamProfileColor,
    ColorDistributor,
    get_profile_manager,
    MCP_AGENT_PROFILE_NAME,
    MCP_AGENT_PROFILE_GUID,
)
from .feedback import (
    # Enums
    FeedbackCategory,
    FeedbackStatus,
    FeedbackTriggerType,
    # Models
    FeedbackContext,
    FeedbackEntry,
    FeedbackConfig,
    ErrorThresholdConfig,
    PeriodicConfig,
    PatternConfig,
    GitHubConfig,
    # Core classes
    FeedbackHookManager,
    FeedbackCollector,
    FeedbackRegistry,
    FeedbackForker,
    GitHubIntegration,
)
from .models import (
    # Role-based session specialization
    SessionRole,
    RoleConfig,
    DEFAULT_ROLE_CONFIGS,
    # Session and message models
    SessionTarget,
    SessionMessage,
    WriteToSessionsRequest,
    ReadTarget,
    ReadSessionsRequest,
    SessionOutput,
    ReadSessionsResponse,
    SessionConfig,
    CreateSessionsRequest,
    CreatedSession,
    CreateSessionsResponse,
    WriteResult,
    WriteToSessionsResponse,
    CascadeMessageRequest,
    CascadeResult,
    CascadeMessageResponse,
    RegisterAgentRequest,
    CreateTeamRequest,
    SetActiveSessionRequest,
    PlaybookCommand,
    Playbook,
    PlaybookCommandResult,
    OrchestrateRequest,
    OrchestrateResponse,
<<<<<<< HEAD
    # Manager models
    CreateManagerRequest,
    CreateManagerResponse,
    DelegateTaskRequest,
    TaskResultResponse,
    TaskStepSpec,
    TaskPlanSpec,
    ExecutePlanRequest,
    PlanResultResponse,
    AddWorkerRequest,
    RemoveWorkerRequest,
    ManagerInfoResponse,
)
from .manager import (
    SessionRole,
    TaskStatus,
    TaskResult,
    TaskStep,
    TaskPlan,
    PlanResult,
    DelegationStrategy,
    ManagerAgent,
    ManagerRegistry,
=======
    # Workflow event models
    TriggerEventRequest,
    TriggerEventResponse,
    EventInfo,
    WorkflowEventInfo,
    ListWorkflowEventsResponse,
    EventHistoryEntry,
    GetEventHistoryRequest,
    GetEventHistoryResponse,
    PatternSubscriptionRequest,
    PatternSubscriptionResponse,
)
from .flows import (
    # Core classes
    Event,
    EventResult,
    EventPriority,
    EventBus,
    Flow,
    FlowManager,
    ListenerInfo,
    ListenerRegistry,
    # Decorators
    start,
    listen,
    router,
    on_output,
    # Functions
    trigger,
    trigger_and_wait,
    get_event_bus,
    get_flow_manager,
    list_workflow_events,
    get_event_history,
    # Example flow
    BuildResult,
    DeployResult,
    BuildDeployFlow,
>>>>>>> b61390d2
)
from .roles import (
    RoleManager,
    SessionRoleAssignment,
    RolePermissionError,
)

# Message-based communication
from .messaging import (
    # Base types
    AgentMessage,
    MessagePriority,
    # Terminal messages
    TerminalCommand,
    TerminalOutput,
    TerminalReadRequest,
    TerminalReadResponse,
    ControlCharacterMessage,
    SpecialKeyMessage,
    # Session messages
    SessionStatusRequest,
    SessionStatusResponse,
    SessionListRequest,
    SessionListResponse,
    FocusSessionMessage,
    # Agent orchestration messages
    BroadcastNotification,
    AgentTaskRequest,
    AgentTaskResponse,
    WaitForAgentMessage,
    WaitForAgentResponse,
    ErrorMessage,
    # Routing
    MessageRouter,
    message_handler,
    topic_handler,
    get_handlers,
    get_topic_handlers,
    clear_handlers,
    # Utilities
    create_terminal_command,
    create_broadcast,
    MESSAGE_TYPES,
    serialize_message,
    deserialize_message,
)

# Type checking imports for IDE support
if TYPE_CHECKING:
    from .session import (
        ItermSession,
        ExpectResult,
        ExpectTimeout,
        ExpectError,
        ExpectTimeoutError,
    )
    from .terminal import ItermTerminal
    from .layouts import LayoutManager, LayoutType

# Lazy loading for iterm2-dependent modules
_lazy_modules = {
    'ItermSession': '.session',
    'ExpectResult': '.session',
    'ExpectTimeout': '.session',
    'ExpectError': '.session',
    'ExpectTimeoutError': '.session',
    'ItermTerminal': '.terminal',
    'LayoutManager': '.layouts',
    'LayoutType': '.layouts',
}

_loaded = {}


def __getattr__(name: str):
    """Lazy load iterm2-dependent classes on first access."""
    if name in _lazy_modules:
        if name not in _loaded:
            import importlib
            module_name = _lazy_modules[name]
            module = importlib.import_module(module_name, package=__name__)
            _loaded[name] = getattr(module, name)
        return _loaded[name]
    raise AttributeError(f"module {__name__!r} has no attribute {name!r}")


__all__ = [
    # Core classes (lazy loaded)
    'ItermSession',
    'ItermTerminal',
    'LayoutManager',
    'LayoutType',
    # Expect-style pattern matching
    'ExpectResult',
    'ExpectTimeout',
    'ExpectError',
    'ExpectTimeoutError',
    # Agent management
    'Agent',
    'Team',
    'AgentRegistry',
    'SendTarget',
    'CascadingMessage',
    'MessageRecord',
    'SessionTagLockManager',
    'FocusCooldownManager',
    # Role-based session specialization
    'SessionRole',
    'RoleConfig',
    'DEFAULT_ROLE_CONFIGS',
    'RoleManager',
    'SessionRoleAssignment',
    'RolePermissionError',
    # Profile management
    'ProfileManager',
    'TeamProfile',
    'TeamProfileColor',
    'ColorDistributor',
    'get_profile_manager',
    'MCP_AGENT_PROFILE_NAME',
    'MCP_AGENT_PROFILE_GUID',
    # Feedback system
    'FeedbackCategory',
    'FeedbackStatus',
    'FeedbackTriggerType',
    'FeedbackContext',
    'FeedbackEntry',
    'FeedbackConfig',
    'ErrorThresholdConfig',
    'PeriodicConfig',
    'PatternConfig',
    'GitHubConfig',
    'FeedbackHookManager',
    'FeedbackCollector',
    'FeedbackRegistry',
    'FeedbackForker',
    'GitHubIntegration',
    # Manager agent classes
    'SessionRole',
    'TaskStatus',
    'TaskResult',
    'TaskStep',
    'TaskPlan',
    'PlanResult',
    'DelegationStrategy',
    'ManagerAgent',
    'ManagerRegistry',
    # API models
    'SessionTarget',
    'SessionMessage',
    'WriteToSessionsRequest',
    'ReadTarget',
    'ReadSessionsRequest',
    'SessionOutput',
    'ReadSessionsResponse',
    'SessionConfig',
    'CreateSessionsRequest',
    'CreatedSession',
    'CreateSessionsResponse',
    'WriteResult',
    'WriteToSessionsResponse',
    'CascadeMessageRequest',
    'CascadeResult',
    'CascadeMessageResponse',
    'RegisterAgentRequest',
    'CreateTeamRequest',
    'SetActiveSessionRequest',
    'PlaybookCommand',
    'Playbook',
    'PlaybookCommandResult',
    'OrchestrateRequest',
    'OrchestrateResponse',
<<<<<<< HEAD
    # Manager API models
    'CreateManagerRequest',
    'CreateManagerResponse',
    'DelegateTaskRequest',
    'TaskResultResponse',
    'TaskStepSpec',
    'TaskPlanSpec',
    'ExecutePlanRequest',
    'PlanResultResponse',
    'AddWorkerRequest',
    'RemoveWorkerRequest',
    'ManagerInfoResponse',
=======
    # Workflow event models
    'TriggerEventRequest',
    'TriggerEventResponse',
    'EventInfo',
    'WorkflowEventInfo',
    'ListWorkflowEventsResponse',
    'EventHistoryEntry',
    'GetEventHistoryRequest',
    'GetEventHistoryResponse',
    'PatternSubscriptionRequest',
    'PatternSubscriptionResponse',
    # Event-driven flow control
    'Event',
    'EventResult',
    'EventPriority',
    'EventBus',
    'Flow',
    'FlowManager',
    'ListenerInfo',
    'ListenerRegistry',
    'start',
    'listen',
    'router',
    'on_output',
    'trigger',
    'trigger_and_wait',
    'get_event_bus',
    'get_flow_manager',
    'list_workflow_events',
    'get_event_history',
    'BuildResult',
    'DeployResult',
    'BuildDeployFlow',
>>>>>>> b61390d2
    # Message-based communication
    'AgentMessage',
    'MessagePriority',
    'TerminalCommand',
    'TerminalOutput',
    'TerminalReadRequest',
    'TerminalReadResponse',
    'ControlCharacterMessage',
    'SpecialKeyMessage',
    'SessionStatusRequest',
    'SessionStatusResponse',
    'SessionListRequest',
    'SessionListResponse',
    'FocusSessionMessage',
    'BroadcastNotification',
    'AgentTaskRequest',
    'AgentTaskResponse',
    'WaitForAgentMessage',
    'WaitForAgentResponse',
    'ErrorMessage',
    'MessageRouter',
    'message_handler',
    'topic_handler',
    'get_handlers',
    'get_topic_handlers',
    'clear_handlers',
    'create_terminal_command',
    'create_broadcast',
    'MESSAGE_TYPES',
    'serialize_message',
    'deserialize_message',
]<|MERGE_RESOLUTION|>--- conflicted
+++ resolved
@@ -74,7 +74,6 @@
     PlaybookCommandResult,
     OrchestrateRequest,
     OrchestrateResponse,
-<<<<<<< HEAD
     # Manager models
     CreateManagerRequest,
     CreateManagerResponse,
@@ -87,18 +86,6 @@
     AddWorkerRequest,
     RemoveWorkerRequest,
     ManagerInfoResponse,
-)
-from .manager import (
-    SessionRole,
-    TaskStatus,
-    TaskResult,
-    TaskStep,
-    TaskPlan,
-    PlanResult,
-    DelegationStrategy,
-    ManagerAgent,
-    ManagerRegistry,
-=======
     # Workflow event models
     TriggerEventRequest,
     TriggerEventResponse,
@@ -110,6 +97,17 @@
     GetEventHistoryResponse,
     PatternSubscriptionRequest,
     PatternSubscriptionResponse,
+)
+from .manager import (
+    SessionRole as ManagerSessionRole,
+    TaskStatus,
+    TaskResult,
+    TaskStep,
+    TaskPlan,
+    PlanResult,
+    DelegationStrategy,
+    ManagerAgent,
+    ManagerRegistry,
 )
 from .flows import (
     # Core classes
@@ -137,7 +135,6 @@
     BuildResult,
     DeployResult,
     BuildDeployFlow,
->>>>>>> b61390d2
 )
 from .roles import (
     RoleManager,
@@ -310,7 +307,6 @@
     'PlaybookCommandResult',
     'OrchestrateRequest',
     'OrchestrateResponse',
-<<<<<<< HEAD
     # Manager API models
     'CreateManagerRequest',
     'CreateManagerResponse',
@@ -323,7 +319,6 @@
     'AddWorkerRequest',
     'RemoveWorkerRequest',
     'ManagerInfoResponse',
-=======
     # Workflow event models
     'TriggerEventRequest',
     'TriggerEventResponse',
@@ -357,7 +352,6 @@
     'BuildResult',
     'DeployResult',
     'BuildDeployFlow',
->>>>>>> b61390d2
     # Message-based communication
     'AgentMessage',
     'MessagePriority',
