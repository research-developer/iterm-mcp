"""MCP server implementation for iTerm2 controller using the official MCP Python SDK.

This version supports parallel multi-session operations with agent/team management.
"""

import asyncio
import json
import logging
import os
import re
import sys
from contextlib import asynccontextmanager
from typing import AsyncIterator, Dict, List, Optional, Any

import iterm2
from mcp.server.fastmcp import FastMCP, Context

from core.layouts import LayoutManager, LayoutType
from core.session import ItermSession
from core.terminal import ItermTerminal
<<<<<<< HEAD
from core.agents import AgentRegistry, CascadingMessage
from core.models import (
    SessionTarget,
    SessionMessage,
    WriteToSessionsRequest,
    WriteResult,
    WriteToSessionsResponse,
    ReadTarget,
    ReadSessionsRequest,
    ReadSessionsResponse,
    SessionOutput,
    CreateSessionsRequest,
    CreatedSession,
    CreateSessionsResponse,
    CascadeMessageRequest,
    CascadeResult,
    CascadeMessageResponse,
    RegisterAgentRequest,
    CreateTeamRequest,
    SetActiveSessionRequest,
    PlaybookCommandResult,
    OrchestrateRequest,
    OrchestrateResponse,
)
=======
from core.agents import AgentRegistry, CascadingMessage, SendTarget
>>>>>>> 72f2973b

# Global references for resources (set during lifespan)
_terminal: Optional[ItermTerminal] = None
_logger: Optional[logging.Logger] = None
_agent_registry: Optional[AgentRegistry] = None


@asynccontextmanager
async def iterm_lifespan(server: FastMCP) -> AsyncIterator[Dict[str, Any]]:
    """Manage the lifecycle of iTerm2 connections and resources.

    Args:
        server: The FastMCP server instance

    Yields:
        A dictionary containing initialized resources
    """
    # Configure logging
    logging.basicConfig(
        level=logging.INFO,
        format="%(asctime)s - %(name)s - %(levelname)s - %(message)s",
        handlers=[
            logging.FileHandler(os.path.expanduser("~/.iterm-mcp.log")),
            logging.StreamHandler()
        ]
    )
    logger = logging.getLogger("iterm-mcp-server")
    logger.info("Initializing iTerm2 connection...")

    connection = None
    terminal = None
    layout_manager = None
    agent_registry = None

    try:
        # Initialize iTerm2 connection
        try:
            connection = await iterm2.Connection.async_create()
            logger.info("iTerm2 connection established successfully")
        except Exception as conn_error:
            logger.error(f"Failed to establish iTerm2 connection: {str(conn_error)}")
            raise

        # Initialize terminal controller
        logger.info("Initializing iTerm terminal controller...")
        log_dir = os.path.expanduser("~/.iterm_mcp_logs")
        terminal = ItermTerminal(
            connection=connection,
            log_dir=log_dir,
            enable_logging=True,
            default_max_lines=100,
            max_snapshot_lines=1000
        )

        try:
            await terminal.initialize()
            logger.info("iTerm terminal controller initialized successfully")
        except Exception as term_error:
            logger.error(f"Failed to initialize iTerm terminal controller: {str(term_error)}")
            raise

        # Initialize layout manager
        logger.info("Initializing layout manager...")
        layout_manager = LayoutManager(terminal)
        logger.info("Layout manager initialized successfully")

        # Initialize agent registry
        logger.info("Initializing agent registry...")
        agent_registry = AgentRegistry()
        logger.info("Agent registry initialized successfully")

        # Set global references for resources
        global _terminal, _logger, _agent_registry
        _terminal = terminal
        _logger = logger
        _agent_registry = agent_registry

        # Yield the initialized components
        yield {
            "connection": connection,
            "terminal": terminal,
            "layout_manager": layout_manager,
            "agent_registry": agent_registry,
            "logger": logger,
            "log_dir": log_dir
        }

    finally:
        # Clean up resources
        logger.info("Shutting down iTerm MCP server...")
        logger.info("iTerm MCP server shutdown completed")


# Create an MCP server
mcp = FastMCP(
    name="iTerm2 Controller",
    instructions="Control iTerm2 terminal sessions with parallel multi-agent orchestration",
    lifespan=iterm_lifespan,
    dependencies=["iterm2", "asyncio", "pydantic"]
)


# ============================================================================
# HELPER FUNCTIONS
# ============================================================================

async def resolve_session(
    terminal: ItermTerminal,
    agent_registry: AgentRegistry,
    session_id: Optional[str] = None,
    name: Optional[str] = None,
    agent: Optional[str] = None,
    team: Optional[str] = None
) -> List[ItermSession]:
    """Resolve session identifiers to actual sessions.

    Returns list of sessions matching the criteria.
    If no criteria provided, returns the active session.
    """
    sessions = []

    # If team specified, get all agents in team (optionally filtered by agent)
    if team:
        team_agents = agent_registry.list_agents(team=team)

        if agent:
            team_agents = [a for a in team_agents if a.name == agent]
            if not team_agents:
                return []

        for a in team_agents:
            session = await terminal.get_session_by_id(a.session_id)
            if session:
                sessions.append(session)
        return sessions

    # If agent specified, get that agent's session
    if agent:
        a = agent_registry.get_agent(agent)
        if a:
            session = await terminal.get_session_by_id(a.session_id)
            if session:
                sessions.append(session)
        return sessions

    # If session_id specified
    if session_id:
        session = await terminal.get_session_by_id(session_id)
        if session:
            sessions.append(session)
        return sessions

    # If name specified
    if name:
        session = await terminal.get_session_by_name(name)
        if session:
            sessions.append(session)
        return sessions

    # Default: use active session
    active_session_id = agent_registry.active_session
    if active_session_id:
        session = await terminal.get_session_by_id(active_session_id)
        if session:
            sessions.append(session)

    return sessions


def check_condition(content: str, condition: Optional[str]) -> bool:
    """Check if content matches a regex condition."""
    if not condition:
        return True
    try:
        return bool(re.search(condition, content))
    except re.error:
        return False


def ensure_model(model_cls, payload):
    """Validate or coerce an incoming payload into a Pydantic model."""

    if isinstance(payload, model_cls):
        return payload
    return model_cls.model_validate(payload)


async def resolve_target_sessions(
    terminal: ItermTerminal,
    agent_registry: AgentRegistry,
    targets: Optional[List[SessionTarget]] = None,
) -> List[ItermSession]:
    """Resolve a list of session targets to unique sessions."""

    if not targets:
        return await resolve_session(terminal, agent_registry)

    sessions: List[ItermSession] = []
    seen = set()

    for target in targets:
        resolved = await resolve_session(
            terminal,
            agent_registry,
            session_id=target.session_id,
            name=target.name,
            agent=target.agent,
            team=target.team,
        )
        for session in resolved:
            if session.id not in seen:
                sessions.append(session)
                seen.add(session.id)

    return sessions


async def execute_create_sessions(
    create_request: CreateSessionsRequest,
    terminal: ItermTerminal,
    layout_manager: LayoutManager,
    agent_registry: AgentRegistry,
    logger: logging.Logger,
) -> CreateSessionsResponse:
    """Create sessions based on a CreateSessionsRequest."""

    try:
        layout_type = LayoutType[create_request.layout.upper()]
    except KeyError as exc:
        raise ValueError(
            f"Invalid layout type: {create_request.layout}. Use one of: {[lt.name for lt in LayoutType]}"
        ) from exc

    pane_names = [cfg.name or f"Session-{idx}" for idx, cfg in enumerate(create_request.sessions)]
    logger.info(f"Creating layout {layout_type.name} with panes: {pane_names}")

    sessions_map = await layout_manager.create_layout(layout_type=layout_type, pane_names=pane_names)
    created: List[CreatedSession] = []

    for pane_name, session_id in sessions_map.items():
        session = await terminal.get_session_by_id(session_id)
        if not session:
            continue

        config = next((cfg for cfg in create_request.sessions if cfg.name == pane_name), None)

        agent_name = None
        if config and config.agent:
            teams = [config.team] if config.team else []
            agent_registry.register_agent(
                name=config.agent,
                session_id=session.id,
                teams=teams,
            )
            agent_name = config.agent

        if config and config.command:
            await session.execute_command(config.command)

        if config and config.monitor:
            await session.start_monitoring(update_interval=0.2)

        created.append(
            CreatedSession(
                session_id=session.id,
                name=session.name,
                agent=agent_name,
                persistent_id=session.persistent_id,
            )
        )

    if created and not agent_registry.active_session:
        agent_registry.active_session = created[0].session_id

    return CreateSessionsResponse(sessions=created, window_id=create_request.window_id or "")


async def execute_write_request(
    write_request: WriteToSessionsRequest,
    terminal: ItermTerminal,
    agent_registry: AgentRegistry,
    logger: logging.Logger,
) -> WriteToSessionsResponse:
    """Send messages according to WriteToSessionsRequest and return structured results."""

    results: List[WriteResult] = []

    async def send_to_session(session: ItermSession, message: SessionMessage) -> WriteResult:
        result = WriteResult(session_id=session.id, session_name=session.name)

        if message.condition:
            output = await session.get_screen_contents()
            if not check_condition(output, message.condition):
                result.skipped = True
                result.skipped_reason = "condition_not_met"
                return result

        agent = agent_registry.get_agent_by_session(session.id)
        if write_request.skip_duplicates and agent:
            if agent_registry.was_message_sent(message.content, agent.name):
                result.skipped = True
                result.skipped_reason = "duplicate"
                return result

        try:
            if message.execute:
                await session.execute_command(message.content)
            else:
                await session.send_text(message.content, execute=False)

            if agent:
                agent_registry.record_message_sent(message.content, [agent.name])
            result.success = True
        except Exception as exc:
            result.error = str(exc)

        return result

    tasks: List[Any] = []

    for message in write_request.messages:
        sessions = await resolve_target_sessions(terminal, agent_registry, message.targets)
        if not sessions:
            results.append(
                WriteResult(
                    session_id="",
                    session_name=None,
                    skipped=True,
                    skipped_reason="no_match",
                )
            )
            continue

        for session in sessions:
            if write_request.parallel:
                tasks.append(send_to_session(session, message))
            else:
                results.append(await send_to_session(session, message))

    if write_request.parallel and tasks:
        for response in await asyncio.gather(*tasks):
            results.append(response)

    sent_count = sum(1 for r in results if r.success)
    skipped_count = sum(1 for r in results if r.skipped)
    error_count = sum(1 for r in results if not r.success and not r.skipped)

    logger.info(f"Delivered {sent_count}/{len(results)} messages (skipped={skipped_count}, errors={error_count})")

    return WriteToSessionsResponse(
        results=results,
        sent_count=sent_count,
        skipped_count=skipped_count,
        error_count=error_count,
    )


async def execute_read_request(
    read_request: ReadSessionsRequest,
    terminal: ItermTerminal,
    agent_registry: AgentRegistry,
    logger: logging.Logger,
) -> ReadSessionsResponse:
    """Read outputs according to ReadSessionsRequest."""

    outputs: List[SessionOutput] = []

    async def read_from_session(session: ItermSession, max_lines: Optional[int]) -> SessionOutput:
        content = await session.get_screen_contents(max_lines=max_lines)

        if read_request.filter_pattern:
            try:
                pattern = re.compile(read_request.filter_pattern)
                lines = content.split("\n")
                filtered = [line for line in lines if pattern.search(line)]
                content = "\n".join(filtered)
            except re.error as regex_err:
                logger.error(f"Invalid filter_pattern '{read_request.filter_pattern}': {regex_err}")

        agent = agent_registry.get_agent_by_session(session.id)
        line_count = len(content.split("\n")) if content else 0
        truncated = bool(max_lines and line_count >= max_lines)

        return SessionOutput(
            session_id=session.id,
            name=session.name,
            agent=agent.name if agent else None,
            content=content,
            line_count=line_count,
            truncated=truncated,
        )

    tasks: List[Any] = []

    targets = read_request.targets or [ReadTarget()]
    for target in targets:
        sessions = await resolve_target_sessions(
            terminal,
            agent_registry,
            [
                SessionTarget(
                    session_id=target.session_id,
                    name=target.name,
                    agent=target.agent,
                    team=target.team,
                )
            ] if any([target.session_id, target.name, target.agent, target.team]) else None,
        )

        for session in sessions:
            if read_request.parallel:
                tasks.append(read_from_session(session, target.max_lines))
            else:
                outputs.append(await read_from_session(session, target.max_lines))

    if read_request.parallel and tasks:
        outputs.extend(await asyncio.gather(*tasks))

    logger.info(f"Read output from {len(outputs)} sessions")
    return ReadSessionsResponse(outputs=outputs, total_sessions=len(outputs))


async def execute_cascade_request(
    cascade_request: CascadeMessageRequest,
    terminal: ItermTerminal,
    agent_registry: AgentRegistry,
    logger: logging.Logger,
) -> CascadeMessageResponse:
    """Execute a cascade delivery and return structured results."""

    cascade = CascadingMessage(
        broadcast=cascade_request.broadcast,
        teams=cascade_request.teams,
        agents=cascade_request.agents,
    )

    message_targets = agent_registry.resolve_cascade_targets(cascade)
    results: List[CascadeResult] = []
    delivered = 0
    skipped = 0

    for message, agent_names in message_targets.items():
        if cascade_request.skip_duplicates:
            agent_names = agent_registry.filter_unsent_recipients(message, agent_names)

        delivered_agents = []
        for agent_name in agent_names:
            agent = agent_registry.get_agent(agent_name)
            if not agent:
                continue

            session = await terminal.get_session_by_id(agent.session_id)
            if not session:
                results.append(
                    CascadeResult(
                        agent=agent_name,
                        session_id="",
                        message_type="unknown",
                        delivered=False,
                        skipped_reason="session_not_found",
                    )
                )
                skipped += 1
                continue

            message_type = "broadcast"
            if cascade_request.agents.get(agent_name, None) == message:
                message_type = "agent"
            elif any(agent.is_member_of(team) and cascade_request.teams.get(team) == message for team in cascade_request.teams):
                message_type = "team"

            if cascade_request.execute:
                await session.execute_command(message)
            else:
                await session.send_text(message, execute=False)

            results.append(
                CascadeResult(
                    agent=agent_name,
                    session_id=session.id,
                    message_type=message_type,
                    delivered=True,
                )
            )
            delivered_agents.append(agent_name)
            delivered += 1

        if delivered_agents:
            agent_registry.record_message_sent(message, delivered_agents)

    logger.info(f"Cascade: delivered={delivered}, skipped={skipped}")
    return CascadeMessageResponse(results=results, delivered_count=delivered, skipped_count=skipped)


# ============================================================================
# SESSION MANAGEMENT TOOLS
# ============================================================================

@mcp.tool()
async def list_sessions(ctx: Context) -> str:
    """List all available terminal sessions with agent info."""
    terminal = ctx.request_context.lifespan_context["terminal"]
    agent_registry = ctx.request_context.lifespan_context["agent_registry"]
    logger = ctx.request_context.lifespan_context["logger"]

    logger.info("Listing all active sessions")
    sessions = list(terminal.sessions.values())
    result = []

    for session in sessions:
        agent = agent_registry.get_agent_by_session(session.id)
        result.append({
            "id": session.id,
            "name": session.name,
            "persistent_id": session.persistent_id,
            "agent": agent.name if agent else None,
            "teams": agent.teams if agent else []
        })

    logger.info(f"Found {len(result)} active sessions")
    return json.dumps(result, indent=2)


@mcp.tool()
async def set_active_session(request: SetActiveSessionRequest, ctx: Context) -> str:
    """Set the active session for subsequent operations."""

    terminal = ctx.request_context.lifespan_context["terminal"]
    agent_registry = ctx.request_context.lifespan_context["agent_registry"]
    logger = ctx.request_context.lifespan_context["logger"]

    try:
        req = ensure_model(SetActiveSessionRequest, request)
        sessions = await resolve_session(
            terminal,
            agent_registry,
            session_id=req.session_id,
            name=req.name,
            agent=req.agent,
        )
        if not sessions:
            return "No matching session found"

        session = sessions[0]
        agent_registry.active_session = session.id
        logger.info(f"Set active session to: {session.name} ({session.id})")
        return f"Active session set to: {session.name} ({session.id})"
    except Exception as e:
        logger.error(f"Error setting active session: {e}")
        return f"Error: {e}"


@mcp.tool()
async def focus_session(request: SetActiveSessionRequest, ctx: Context) -> str:
    """Focus on a specific terminal session."""

    terminal = ctx.request_context.lifespan_context["terminal"]
    agent_registry = ctx.request_context.lifespan_context["agent_registry"]
    logger = ctx.request_context.lifespan_context["logger"]

    try:
        req = ensure_model(SetActiveSessionRequest, request)
        sessions = await resolve_session(
            terminal,
            agent_registry,
            session_id=req.session_id,
            name=req.name,
            agent=req.agent,
        )
        if not sessions:
            return "No matching session found"

        session = sessions[0]
        await terminal.focus_session(session.id)
        logger.info(f"Focused on session: {session.name}")
        return f"Focused on session: {session.name} ({session.id})"
    except Exception as e:
        logger.error(f"Error focusing session: {e}")
        return f"Error: {e}"


@mcp.tool()
async def create_sessions(request: CreateSessionsRequest, ctx: Context) -> str:
    """Create new terminal sessions with optional agent registration."""

    terminal = ctx.request_context.lifespan_context["terminal"]
    layout_manager = ctx.request_context.lifespan_context["layout_manager"]
    agent_registry = ctx.request_context.lifespan_context["agent_registry"]
    logger = ctx.request_context.lifespan_context["logger"]

    try:
<<<<<<< HEAD
        create_request = ensure_model(CreateSessionsRequest, request)
        result = await execute_create_sessions(create_request, terminal, layout_manager, agent_registry, logger)
        logger.info(f"Created {len(result.sessions)} sessions")
        return result.model_dump_json(indent=2)
=======
        # Convert layout type
        layout_map = {
            "single": LayoutType.SINGLE,
            "horizontal": LayoutType.HORIZONTAL_SPLIT,
            "vertical": LayoutType.VERTICAL_SPLIT,
            "quad": LayoutType.QUAD
        }
        layout_type_enum = layout_map.get(layout_type.lower())
        if not layout_type_enum:
            return f"Invalid layout type: {layout_type}. Use: single, horizontal, vertical, quad"

        # Extract session names from configs
        session_names = None
        pane_hierarchy = None
        if session_configs:
            session_names = [c.get("name") for c in session_configs]
            pane_hierarchy = [
                {
                    "name": c.get("name"),
                    "team": c.get("team") or (c.get("team_path")[-1] if c.get("team_path") and len(c.get("team_path")) > 0 else None),
                    "agent": c.get("agent"),
                    "team_path": c.get("team_path"),
                }
                for c in session_configs
            ]

        # Create the layout
        logger.info(f"Creating {layout_type} layout with sessions: {session_names}")
        sessions_map = await layout_manager.create_layout(
            layout_type=layout_type_enum,
            pane_names=session_names,
            pane_hierarchy=pane_hierarchy,
        )

        result = []

        created_items = list(sessions_map.items())

        # Process each created session
        for idx, (session_name, session_id) in enumerate(created_items):
            session = await terminal.get_session_by_id(session_id)
            if not session:
                continue

            session_info = {
                "session_id": session.id,
                "name": session.name,
                "persistent_id": session.persistent_id,
                "agent": None,
                "team": None
            }

            # Find matching config (preserve ordering fallback)
            if session_configs:
                config = session_configs[idx] if idx < len(session_configs) else {}
                if config:
                    # Register agent if specified
                    agent_name = config.get("agent")
                    team_name = config.get("team") or (config.get("team_path")[-1] if config.get("team_path") else None)

                    # Materialize team hierarchy (parent chain) if provided
                    team_path = config.get("team_path") or ([] if not team_name else [team_name])
                    parent_team = None
                    for t_name in team_path:
                        if t_name and not agent_registry.get_team(t_name):
                            agent_registry.create_team(name=t_name, parent_team=parent_team)
                        parent_team = t_name

                    if agent_name:
                        teams = [team_name] if team_name else []
                        agent_registry.register_agent(
                            name=agent_name,
                            session_id=session.id,
                            teams=teams
                        )
                        session_info["agent"] = agent_name
                        session_info["team"] = team_name

                    # Execute initial command
                    command = config.get("command")
                    if command:
                        await session.execute_command(command)

            result.append(session_info)

        # Set first session as active if none set
        if result and not agent_registry.active_session:
            agent_registry.active_session = result[0]["session_id"]

        logger.info(f"Created {len(result)} sessions")
        return json.dumps(result, indent=2)
>>>>>>> 72f2973b
    except Exception as e:
        logger.error(f"Error creating sessions: {e}")
        return f"Error: {e}"


# ============================================================================
# COMMAND EXECUTION TOOLS (Array-based)
# ============================================================================

@mcp.tool()
async def write_to_sessions(request: WriteToSessionsRequest, ctx: Context) -> str:
    """Write messages to one or more sessions using the gRPC-aligned schema."""

    terminal = ctx.request_context.lifespan_context["terminal"]
    agent_registry = ctx.request_context.lifespan_context["agent_registry"]
    logger = ctx.request_context.lifespan_context["logger"]

    try:
        write_request = ensure_model(WriteToSessionsRequest, request)
        result = await execute_write_request(write_request, terminal, agent_registry, logger)
        return result.model_dump_json(indent=2)
    except Exception as e:
        logger.error(f"Error in write_to_sessions: {e}")
        return f"Error: {e}"


@mcp.tool()
async def read_sessions(request: ReadSessionsRequest, ctx: Context) -> str:
    """Read output from one or more sessions."""

    terminal = ctx.request_context.lifespan_context["terminal"]
    agent_registry = ctx.request_context.lifespan_context["agent_registry"]
    logger = ctx.request_context.lifespan_context["logger"]

    try:
        read_request = ensure_model(ReadSessionsRequest, request)
        result = await execute_read_request(read_request, terminal, agent_registry, logger)
        return result.model_dump_json(indent=2)
    except Exception as e:
        logger.error(f"Error in read_sessions: {e}")
        return f"Error: {e}"


@mcp.tool()
async def send_cascade_message(request: CascadeMessageRequest, ctx: Context) -> str:
    """Send cascading messages to agents/teams."""

    terminal = ctx.request_context.lifespan_context["terminal"]
    agent_registry = ctx.request_context.lifespan_context["agent_registry"]
    logger = ctx.request_context.lifespan_context["logger"]

    try:
        cascade_request = ensure_model(CascadeMessageRequest, request)
        result = await execute_cascade_request(cascade_request, terminal, agent_registry, logger)
        return result.model_dump_json(indent=2)
    except Exception as e:
        logger.error(f"Error in send_cascade_message: {e}")
        return f"Error: {e}"


<<<<<<< HEAD
# ============================================================================
# ORCHESTRATION TOOLS
# ============================================================================
=======
async def _deliver_cascade(
    terminal: ItermTerminal,
    agent_registry: AgentRegistry,
    cascade: CascadingMessage,
    skip_duplicates: bool,
    execute: bool,
    logger: logging.Logger,
) -> str:
    """Send a cascading message and return serialized results."""

    try:
        message_targets = agent_registry.resolve_cascade_targets(cascade)

        results = []
        delivered = 0
        skipped = 0

        for message, agent_names in message_targets.items():
            if skip_duplicates:
                agent_names = agent_registry.filter_unsent_recipients(message, agent_names)

            actually_delivered = []

            for agent_name in agent_names:
                agent = agent_registry.get_agent(agent_name)
                if not agent:
                    continue

                session = await terminal.get_session_by_id(agent.session_id)
                if not session:
                    results.append({
                        "agent": agent_name,
                        "delivered": False,
                        "skipped_reason": "session_not_found"
                    })
                    skipped += 1
                    continue

                await session.send_text(message, execute=execute)
                agent_registry.record_message_sent(message, [agent_name])
                delivered += 1
                actually_delivered.append(agent_name)

            if not actually_delivered:
                skipped += len(agent_names)

            results.append({
                "message": message,
                "targets": agent_names,
                "delivered": actually_delivered
            })

        logger.info(f"Delivered {delivered} cascading messages ({skipped} skipped)")

        return json.dumps({
            "results": results,
            "delivered": delivered,
            "skipped": skipped
        }, indent=2)
    except Exception as e:
        logger.error(f"Error sending cascading message: {e}")
        return f"Error: {e}"


@mcp.tool()
async def send_cascade_message(
    ctx: Context,
    broadcast: Optional[str] = None,
    teams: Optional[Dict[str, str]] = None,
    agents: Optional[Dict[str, str]] = None,
    skip_duplicates: bool = True,
    execute: bool = True
) -> str:
    """Send cascading messages to agents/teams.
>>>>>>> 72f2973b

@mcp.tool()
async def orchestrate_playbook(request: OrchestrateRequest, ctx: Context) -> str:
    """Execute a high-level playbook (layout + commands + cascade + reads)."""

    terminal = ctx.request_context.lifespan_context["terminal"]
    layout_manager = ctx.request_context.lifespan_context["layout_manager"]
    agent_registry = ctx.request_context.lifespan_context["agent_registry"]
    logger = ctx.request_context.lifespan_context["logger"]

<<<<<<< HEAD
    try:
        orchestration_request = ensure_model(OrchestrateRequest, request)
        playbook = orchestration_request.playbook

        response = OrchestrateResponse()

        if playbook.layout:
            response.layout = await execute_create_sessions(playbook.layout, terminal, layout_manager, agent_registry, logger)

        command_results: List[PlaybookCommandResult] = []
        for command in playbook.commands:
            write_request = WriteToSessionsRequest(
                messages=command.messages,
                parallel=command.parallel,
                skip_duplicates=command.skip_duplicates,
            )
            write_result = await execute_write_request(write_request, terminal, agent_registry, logger)
            command_results.append(PlaybookCommandResult(name=command.name, write_result=write_result))

        response.commands = command_results

        if playbook.cascade:
            response.cascade = await execute_cascade_request(playbook.cascade, terminal, agent_registry, logger)

        if playbook.reads:
            response.reads = await execute_read_request(playbook.reads, terminal, agent_registry, logger)

        logger.info(
            "Playbook completed: layout=%s, commands=%s, cascade=%s, reads=%s",
            bool(response.layout),
            len(response.commands),
            bool(response.cascade),
            bool(response.reads),
        )

        return response.model_dump_json(indent=2, exclude_none=True)
    except Exception as e:
        logger.error(f"Error orchestrating playbook: {e}")
        return f"Error: {e}"
=======
    cascade = CascadingMessage(
        broadcast=broadcast,
        teams=teams or {},
        agents=agents or {}
    )

    return await _deliver_cascade(
        terminal=terminal,
        agent_registry=agent_registry,
        cascade=cascade,
        skip_duplicates=skip_duplicates,
        execute=execute,
        logger=logger,
    )


@mcp.tool()
async def select_panes_by_hierarchy(
    ctx: Context,
    targets: List[Dict[str, Optional[str]]],
    set_active: bool = True,
) -> str:
    """Resolve panes by team/agent hierarchy and optionally focus the first.

    Args:
        targets: List of target dicts using SendTarget fields (team/agent)
        set_active: Whether to set the first resolved session as active
    """

    terminal = ctx.request_context.lifespan_context["terminal"]
    agent_registry = ctx.request_context.lifespan_context["agent_registry"]
    logger = ctx.request_context.lifespan_context["logger"]

    results = []
    resolved_sessions = []

    for target in targets:
        send_target = SendTarget(**target)
        team = send_target.team
        agent_name = send_target.agent

        if agent_name:
            agent = agent_registry.get_agent(agent_name)
            if not agent:
                results.append({"agent": agent_name, "team": team, "error": "unknown_agent"})
                continue

            if team and not agent.is_member_of(team):
                results.append({"agent": agent_name, "team": team, "error": "agent_not_in_team"})
                continue

            session = await terminal.get_session_by_id(agent.session_id)
            if not session:
                results.append({"agent": agent_name, "team": team, "error": "session_not_found"})
                continue

            resolved_sessions.append(session)
            results.append({
                "agent": agent_name,
                "team": team,
                "session_id": session.id,
                "session_name": session.name
            })
            continue

        if team:
            team_agents = agent_registry.list_agents(team=team)
            if not team_agents:
                results.append({"team": team, "error": "team_has_no_agents"})
                continue

            for agent in team_agents:
                session = await terminal.get_session_by_id(agent.session_id)
                if session:
                    resolved_sessions.append(session)
                    results.append({
                        "agent": agent.name,
                        "team": team,
                        "session_id": session.id,
                        "session_name": session.name
                    })

    if set_active and resolved_sessions:
        agent_registry.active_session = resolved_sessions[0].id
        logger.info(f"Active session set via hierarchy: {resolved_sessions[0].name}")

    return json.dumps({
        "resolved": results,
        "active_session": resolved_sessions[0].id if set_active and resolved_sessions else None
    }, indent=2)


@mcp.tool()
async def send_hierarchical_message(
    ctx: Context,
    targets: List[Dict[str, Optional[str]]],
    broadcast: Optional[str] = None,
    skip_duplicates: bool = True,
    execute: bool = True,
) -> str:
    """Send cascading messages using hierarchical SendTarget specs."""

    terminal = ctx.request_context.lifespan_context["terminal"]
    agent_registry = ctx.request_context.lifespan_context["agent_registry"]
    logger = ctx.request_context.lifespan_context["logger"]

    send_targets = [SendTarget(**t) for t in targets]

    cascade = CascadingMessage(
        broadcast=broadcast,
        teams={},
        agents={},
    )

    for target in send_targets:
        if target.team and target.agent:
            agent_obj = agent_registry.get_agent(target.agent)
            if not agent_obj or not agent_obj.is_member_of(target.team):
                logger.error(f"Agent '{target.agent}' is not a member of team '{target.team}'. Skipping.")
                continue
            cascade.agents[target.agent] = target.message or broadcast or ""
        elif target.agent:
            cascade.agents[target.agent] = target.message or broadcast or ""
        elif target.team:
            cascade.teams[target.team] = target.message or broadcast or ""

    return await _deliver_cascade(
        terminal=terminal,
        agent_registry=agent_registry,
        cascade=cascade,
        skip_duplicates=skip_duplicates,
        execute=execute,
        logger=logger,
    )
>>>>>>> 72f2973b


# ============================================================================
# CONTROL & STATUS TOOLS
# ============================================================================

@mcp.tool()
async def send_control_character(control_char: str, target: SessionTarget, ctx: Context) -> str:
    """Send a control character to session(s)."""

    terminal = ctx.request_context.lifespan_context["terminal"]
    agent_registry = ctx.request_context.lifespan_context["agent_registry"]
    logger = ctx.request_context.lifespan_context["logger"]

    try:
        target_model = ensure_model(SessionTarget, target)
        sessions = await resolve_target_sessions(terminal, agent_registry, [target_model])
        if not sessions:
            return "No matching sessions found"

        results = []
        for session in sessions:
            await session.send_control_character(control_char)
            results.append(f"{session.name}: Ctrl+{control_char.upper()} sent")

        logger.info(f"Sent Ctrl+{control_char.upper()} to {len(sessions)} sessions")
        return "\n".join(results)
    except Exception as e:
        logger.error(f"Error sending control character: {e}")
        return f"Error: {e}"


@mcp.tool()
async def send_special_key(
    key: str,
    ctx: Context,
    session_id: Optional[str] = None,
    agent: Optional[str] = None,
    name: Optional[str] = None
) -> str:
    """Send a special key to a session.

    Args:
        key: Special key ('enter', 'tab', 'escape', 'up', 'down', etc.)
        session_id: Target session ID (optional)
        agent: Target agent name (optional)
        name: Target session name (optional)
    """
    terminal = ctx.request_context.lifespan_context["terminal"]
    agent_registry = ctx.request_context.lifespan_context["agent_registry"]
    logger = ctx.request_context.lifespan_context["logger"]

    try:
        sessions = await resolve_session(terminal, agent_registry, session_id, name, agent)
        if not sessions:
            return "No matching session found"

        session = sessions[0]
        await session.send_special_key(key)
        logger.info(f"Sent '{key}' to session: {session.name}")
        return f"Special key '{key}' sent to session: {session.name}"
    except Exception as e:
        logger.error(f"Error sending special key: {e}")
        return f"Error: {e}"


@mcp.tool()
async def check_session_status(request: SetActiveSessionRequest, ctx: Context) -> str:
    """Check status of a session."""

    terminal = ctx.request_context.lifespan_context["terminal"]
    agent_registry = ctx.request_context.lifespan_context["agent_registry"]
    logger = ctx.request_context.lifespan_context["logger"]

    try:
        req = ensure_model(SetActiveSessionRequest, request)
        sessions = await resolve_session(
            terminal,
            agent_registry,
            session_id=req.session_id,
            name=req.name,
            agent=req.agent,
        )
        if not sessions:
            return "No matching session found"

        session = sessions[0]
        agent_obj = agent_registry.get_agent_by_session(session.id)

        status = {
            "name": session.name,
            "id": session.id,
            "persistent_id": session.persistent_id,
            "agent": agent_obj.name if agent_obj else None,
            "teams": agent_obj.teams if agent_obj else [],
            "is_processing": getattr(session, "is_processing", False),
            "is_monitoring": getattr(session, "is_monitoring", False),
            "is_active": session.id == agent_registry.active_session
        }

        logger.info(f"Status for session: {session.name}")
        return json.dumps(status, indent=2)
    except Exception as e:
        logger.error(f"Error checking session status: {e}")
        return f"Error: {e}"


# ============================================================================
# AGENT & TEAM MANAGEMENT TOOLS
# ============================================================================

@mcp.tool()
async def register_agent(request: RegisterAgentRequest, ctx: Context) -> str:
    """Register an agent for a session."""

    terminal = ctx.request_context.lifespan_context["terminal"]
    agent_registry = ctx.request_context.lifespan_context["agent_registry"]
    logger = ctx.request_context.lifespan_context["logger"]

    try:
        req = ensure_model(RegisterAgentRequest, request)
        session = await terminal.get_session_by_id(req.session_id)
        if not session:
            return "No matching session found. Provide a valid session_id."

        agent = agent_registry.register_agent(
            name=req.name,
            session_id=session.id,
            teams=req.teams,
            metadata=req.metadata,
        )

        logger.info(f"Registered agent '{agent.name}' for session {session.name}")

        return json.dumps({
            "agent": agent.name,
            "session_id": agent.session_id,
            "session_name": session.name,
            "teams": agent.teams,
            "metadata": agent.metadata,
        }, indent=2)
    except Exception as e:
        logger.error(f"Error registering agent: {e}")
        return f"Error: {e}"


@mcp.tool()
async def list_agents(ctx: Context, team: Optional[str] = None) -> str:
    """List all registered agents.

    Args:
        team: Filter by team name (optional)
    """
    agent_registry = ctx.request_context.lifespan_context["agent_registry"]
    logger = ctx.request_context.lifespan_context["logger"]

    try:
        agents = agent_registry.list_agents(team=team)
        result = [
            {
                "name": a.name,
                "session_id": a.session_id,
                "teams": a.teams
            }
            for a in agents
        ]

        logger.info(f"Listed {len(result)} agents" + (f" in team '{team}'" if team else ""))
        return json.dumps(result, indent=2)
    except Exception as e:
        logger.error(f"Error listing agents: {e}")
        return f"Error: {e}"


@mcp.tool()
async def remove_agent(
    agent_name: str,
    ctx: Context
) -> str:
    """Remove an agent registration.

    Args:
        agent_name: Name of the agent to remove
    """
    agent_registry = ctx.request_context.lifespan_context["agent_registry"]
    logger = ctx.request_context.lifespan_context["logger"]

    try:
        if agent_registry.remove_agent(agent_name):
            logger.info(f"Removed agent '{agent_name}'")
            return f"Agent '{agent_name}' removed successfully"
        else:
            return f"Agent '{agent_name}' not found"
    except Exception as e:
        logger.error(f"Error removing agent: {e}")
        return f"Error: {e}"


@mcp.tool()
async def create_team(request: CreateTeamRequest, ctx: Context) -> str:
    """Create a new team."""

    agent_registry = ctx.request_context.lifespan_context["agent_registry"]
    logger = ctx.request_context.lifespan_context["logger"]

    try:
        req = ensure_model(CreateTeamRequest, request)
        team = agent_registry.create_team(
            name=req.name,
            description=req.description,
            parent_team=req.parent_team,
        )

        logger.info(f"Created team '{team.name}'")

        return json.dumps({
            "name": team.name,
            "description": team.description,
            "parent_team": team.parent_team
        }, indent=2)
    except Exception as e:
        logger.error(f"Error creating team: {e}")
        return f"Error: {e}"


@mcp.tool()
async def list_teams(ctx: Context) -> str:
    """List all teams."""
    agent_registry = ctx.request_context.lifespan_context["agent_registry"]
    logger = ctx.request_context.lifespan_context["logger"]

    try:
        teams = agent_registry.list_teams()
        result = [
            {
                "name": t.name,
                "description": t.description,
                "parent_team": t.parent_team,
                "member_count": len(agent_registry.list_agents(team=t.name))
            }
            for t in teams
        ]

        logger.info(f"Listed {len(result)} teams")
        return json.dumps(result, indent=2)
    except Exception as e:
        logger.error(f"Error listing teams: {e}")
        return f"Error: {e}"


@mcp.tool()
async def remove_team(
    team_name: str,
    ctx: Context
) -> str:
    """Remove a team.

    Args:
        team_name: Name of the team to remove
    """
    agent_registry = ctx.request_context.lifespan_context["agent_registry"]
    logger = ctx.request_context.lifespan_context["logger"]

    try:
        if agent_registry.remove_team(team_name):
            logger.info(f"Removed team '{team_name}'")
            return f"Team '{team_name}' removed successfully"
        else:
            return f"Team '{team_name}' not found"
    except Exception as e:
        logger.error(f"Error removing team: {e}")
        return f"Error: {e}"


@mcp.tool()
async def assign_agent_to_team(
    agent_name: str,
    team_name: str,
    ctx: Context
) -> str:
    """Add an agent to a team.

    Args:
        agent_name: Agent name
        team_name: Team name
    """
    agent_registry = ctx.request_context.lifespan_context["agent_registry"]
    logger = ctx.request_context.lifespan_context["logger"]

    try:
        if agent_registry.assign_to_team(agent_name, team_name):
            logger.info(f"Added agent '{agent_name}' to team '{team_name}'")
            return f"Agent '{agent_name}' added to team '{team_name}'"
        else:
            return f"Failed to add agent to team (agent not found or already member)"
    except Exception as e:
        logger.error(f"Error assigning agent to team: {e}")
        return f"Error: {e}"


@mcp.tool()
async def remove_agent_from_team(
    agent_name: str,
    team_name: str,
    ctx: Context
) -> str:
    """Remove an agent from a team.

    Args:
        agent_name: Agent name
        team_name: Team name
    """
    agent_registry = ctx.request_context.lifespan_context["agent_registry"]
    logger = ctx.request_context.lifespan_context["logger"]

    try:
        if agent_registry.remove_from_team(agent_name, team_name):
            logger.info(f"Removed agent '{agent_name}' from team '{team_name}'")
            return f"Agent '{agent_name}' removed from team '{team_name}'"
        else:
            return f"Failed to remove agent from team (agent not found or not a member)"
    except Exception as e:
        logger.error(f"Error removing agent from team: {e}")
        return f"Error: {e}"


# ============================================================================
# MONITORING TOOLS
# ============================================================================

@mcp.tool()
async def start_monitoring_session(
    ctx: Context,
    session_id: Optional[str] = None,
    agent: Optional[str] = None,
    name: Optional[str] = None
) -> str:
    """Start real-time monitoring for a session.

    Args:
        session_id: Target session ID (optional)
        agent: Target agent name (optional)
        name: Target session name (optional)
    """
    terminal = ctx.request_context.lifespan_context["terminal"]
    agent_registry = ctx.request_context.lifespan_context["agent_registry"]
    logger = ctx.request_context.lifespan_context["logger"]

    try:
        sessions = await resolve_session(terminal, agent_registry, session_id, name, agent)
        if not sessions:
            return "No matching session found"

        session = sessions[0]

        if session.is_monitoring:
            return f"Session {session.name} is already being monitored"

        await session.start_monitoring(update_interval=0.2)
        await asyncio.sleep(2)

        if session.is_monitoring:
            logger.info(f"Started monitoring for session: {session.name}")
            return f"Started monitoring for session: {session.name}"
        else:
            return f"Failed to start monitoring for session: {session.name}"
    except Exception as e:
        logger.error(f"Error starting monitoring: {e}")
        return f"Error: {e}"


@mcp.tool()
async def stop_monitoring_session(
    ctx: Context,
    session_id: Optional[str] = None,
    agent: Optional[str] = None,
    name: Optional[str] = None
) -> str:
    """Stop monitoring for a session.

    Args:
        session_id: Target session ID (optional)
        agent: Target agent name (optional)
        name: Target session name (optional)
    """
    terminal = ctx.request_context.lifespan_context["terminal"]
    agent_registry = ctx.request_context.lifespan_context["agent_registry"]
    logger = ctx.request_context.lifespan_context["logger"]

    try:
        sessions = await resolve_session(terminal, agent_registry, session_id, name, agent)
        if not sessions:
            return "No matching session found"

        session = sessions[0]

        if not session.is_monitoring:
            return f"Session {session.name} is not being monitored"

        await session.stop_monitoring()
        logger.info(f"Stopped monitoring for session: {session.name}")
        return f"Stopped monitoring for session: {session.name}"
    except Exception as e:
        logger.error(f"Error stopping monitoring: {e}")
        return f"Error: {e}"


# ============================================================================
# RESOURCES
# ============================================================================

@mcp.resource("terminal://{session_id}/output")
async def get_terminal_output(session_id: str) -> str:
    """Get output from a terminal session."""
    if _terminal is None or _logger is None:
        raise RuntimeError("Server not initialized. Please wait for initialization to complete.")

    terminal = _terminal
    logger = _logger

    try:
        session = await terminal.get_session_by_id(session_id)
        if not session:
            return f"No session found with ID: {session_id}"

        output = await session.get_screen_contents()
        return output
    except Exception as e:
        logger.error(f"Error getting terminal output: {e}")
        return f"Error: {e}"


@mcp.resource("terminal://{session_id}/info")
async def get_terminal_info(session_id: str) -> str:
    """Get information about a terminal session."""
    if _terminal is None or _logger is None:
        raise RuntimeError("Server not initialized. Please wait for initialization to complete.")

    terminal = _terminal
    agent_registry = _agent_registry
    logger = _logger

    try:
        session = await terminal.get_session_by_id(session_id)
        if not session:
            return f"No session found with ID: {session_id}"

        agent = agent_registry.get_agent_by_session(session.id)

        info = {
            "name": session.name,
            "id": session.id,
            "persistent_id": session.persistent_id,
            "agent": agent.name if agent else None,
            "teams": agent.teams if agent else [],
            "is_processing": getattr(session, "is_processing", False),
            "is_monitoring": getattr(session, "is_monitoring", False),
            "max_lines": session.max_lines
        }

        return json.dumps(info, indent=2)
    except Exception as e:
        logger.error(f"Error getting terminal info: {e}")
        return f"Error: {e}"


@mcp.resource("terminal://sessions")
async def list_all_sessions_resource() -> str:
    """Get a list of all terminal sessions."""
    if _terminal is None or _logger is None:
        raise RuntimeError("Server not initialized. Please wait for initialization to complete.")

    terminal = _terminal
    agent_registry = _agent_registry
    logger = _logger

    try:
        sessions = list(terminal.sessions.values())
        result = []

        for session in sessions:
            agent = agent_registry.get_agent_by_session(session.id)
            result.append({
                "id": session.id,
                "name": session.name,
                "persistent_id": session.persistent_id,
                "agent": agent.name if agent else None,
                "teams": agent.teams if agent else [],
                "is_processing": getattr(session, "is_processing", False),
                "is_monitoring": getattr(session, "is_monitoring", False)
            })

        return json.dumps(result, indent=2)
    except Exception as e:
        logger.error(f"Error listing sessions: {e}")
        return f"Error: {e}"


@mcp.resource("agents://all")
async def list_all_agents_resource() -> str:
    """Get a list of all registered agents."""
    agent_registry = _agent_registry
    logger = _logger

    try:
        agents = agent_registry.list_agents()
        result = [
            {
                "name": a.name,
                "session_id": a.session_id,
                "teams": a.teams
            }
            for a in agents
        ]
        return json.dumps(result, indent=2)
    except Exception as e:
        logger.error(f"Error listing agents: {e}")
        return f"Error: {e}"


@mcp.resource("teams://all")
async def list_all_teams_resource() -> str:
    """Get a list of all teams."""
    agent_registry = _agent_registry
    logger = _logger

    try:
        teams = agent_registry.list_teams()
        result = [
            {
                "name": t.name,
                "description": t.description,
                "parent_team": t.parent_team,
                "member_count": len(agent_registry.list_agents(team=t.name))
            }
            for t in teams
        ]
        return json.dumps(result, indent=2)
    except Exception as e:
        logger.error(f"Error listing teams: {e}")
        return f"Error: {e}"


# ============================================================================
# PROMPTS
# ============================================================================

@mcp.prompt("orchestrate_agents")
def orchestrate_agents_prompt(task: str) -> str:
    """Prompt for orchestrating multiple agents.

    Args:
        task: The task to orchestrate
    """
    return f"""
You're orchestrating multiple Claude agents through iTerm2 sessions.

Task: {task}

Use the following tools to coordinate:
- create_sessions: Create new sessions with agents
- write_to_sessions: Send commands to multiple sessions
- read_sessions: Read output from sessions
- send_cascade_message: Send hierarchical messages to teams/agents

Remember:
- Use teams for logical groupings
- Cascade messages from broad to specific
- Check for duplicates to avoid redundant work
"""


@mcp.prompt("monitor_team")
def monitor_team_prompt(team_name: str) -> str:
    """Prompt for monitoring a team of agents.

    Args:
        team_name: The team to monitor
    """
    return f"""
You're monitoring the '{team_name}' team of agents.

Use read_sessions with team='{team_name}' to check all members.
Watch for:
- Error messages
- Completion signals
- Progress indicators

Coordinate responses as needed using write_to_sessions or send_cascade_message.
"""


# ============================================================================
# MAIN
# ============================================================================

def main():
    """Run the MCP server."""
    try:
        mcp.run()
    except KeyboardInterrupt:
        if os.environ.get("ITERM_MCP_CLEAN_EXIT"):
            return
        print("\nServer stopped by user", file=sys.stderr)
        os._exit(0)
    except Exception as e:
        print(f"Error running MCP server: {e}", file=sys.stderr)
        import traceback
        traceback.print_exc()
        sys.exit(1)


if __name__ == "__main__":
    main()<|MERGE_RESOLUTION|>--- conflicted
+++ resolved
@@ -18,8 +18,7 @@
 from core.layouts import LayoutManager, LayoutType
 from core.session import ItermSession
 from core.terminal import ItermTerminal
-<<<<<<< HEAD
-from core.agents import AgentRegistry, CascadingMessage
+from core.agents import AgentRegistry, CascadingMessage, SendTarget
 from core.models import (
     SessionTarget,
     SessionMessage,
@@ -43,9 +42,6 @@
     OrchestrateRequest,
     OrchestrateResponse,
 )
-=======
-from core.agents import AgentRegistry, CascadingMessage, SendTarget
->>>>>>> 72f2973b
 
 # Global references for resources (set during lifespan)
 _terminal: Optional[ItermTerminal] = None
@@ -637,104 +633,10 @@
     logger = ctx.request_context.lifespan_context["logger"]
 
     try:
-<<<<<<< HEAD
         create_request = ensure_model(CreateSessionsRequest, request)
         result = await execute_create_sessions(create_request, terminal, layout_manager, agent_registry, logger)
         logger.info(f"Created {len(result.sessions)} sessions")
         return result.model_dump_json(indent=2)
-=======
-        # Convert layout type
-        layout_map = {
-            "single": LayoutType.SINGLE,
-            "horizontal": LayoutType.HORIZONTAL_SPLIT,
-            "vertical": LayoutType.VERTICAL_SPLIT,
-            "quad": LayoutType.QUAD
-        }
-        layout_type_enum = layout_map.get(layout_type.lower())
-        if not layout_type_enum:
-            return f"Invalid layout type: {layout_type}. Use: single, horizontal, vertical, quad"
-
-        # Extract session names from configs
-        session_names = None
-        pane_hierarchy = None
-        if session_configs:
-            session_names = [c.get("name") for c in session_configs]
-            pane_hierarchy = [
-                {
-                    "name": c.get("name"),
-                    "team": c.get("team") or (c.get("team_path")[-1] if c.get("team_path") and len(c.get("team_path")) > 0 else None),
-                    "agent": c.get("agent"),
-                    "team_path": c.get("team_path"),
-                }
-                for c in session_configs
-            ]
-
-        # Create the layout
-        logger.info(f"Creating {layout_type} layout with sessions: {session_names}")
-        sessions_map = await layout_manager.create_layout(
-            layout_type=layout_type_enum,
-            pane_names=session_names,
-            pane_hierarchy=pane_hierarchy,
-        )
-
-        result = []
-
-        created_items = list(sessions_map.items())
-
-        # Process each created session
-        for idx, (session_name, session_id) in enumerate(created_items):
-            session = await terminal.get_session_by_id(session_id)
-            if not session:
-                continue
-
-            session_info = {
-                "session_id": session.id,
-                "name": session.name,
-                "persistent_id": session.persistent_id,
-                "agent": None,
-                "team": None
-            }
-
-            # Find matching config (preserve ordering fallback)
-            if session_configs:
-                config = session_configs[idx] if idx < len(session_configs) else {}
-                if config:
-                    # Register agent if specified
-                    agent_name = config.get("agent")
-                    team_name = config.get("team") or (config.get("team_path")[-1] if config.get("team_path") else None)
-
-                    # Materialize team hierarchy (parent chain) if provided
-                    team_path = config.get("team_path") or ([] if not team_name else [team_name])
-                    parent_team = None
-                    for t_name in team_path:
-                        if t_name and not agent_registry.get_team(t_name):
-                            agent_registry.create_team(name=t_name, parent_team=parent_team)
-                        parent_team = t_name
-
-                    if agent_name:
-                        teams = [team_name] if team_name else []
-                        agent_registry.register_agent(
-                            name=agent_name,
-                            session_id=session.id,
-                            teams=teams
-                        )
-                        session_info["agent"] = agent_name
-                        session_info["team"] = team_name
-
-                    # Execute initial command
-                    command = config.get("command")
-                    if command:
-                        await session.execute_command(command)
-
-            result.append(session_info)
-
-        # Set first session as active if none set
-        if result and not agent_registry.active_session:
-            agent_registry.active_session = result[0]["session_id"]
-
-        logger.info(f"Created {len(result)} sessions")
-        return json.dumps(result, indent=2)
->>>>>>> 72f2973b
     except Exception as e:
         logger.error(f"Error creating sessions: {e}")
         return f"Error: {e}"
@@ -778,28 +680,6 @@
         return f"Error: {e}"
 
 
-@mcp.tool()
-async def send_cascade_message(request: CascadeMessageRequest, ctx: Context) -> str:
-    """Send cascading messages to agents/teams."""
-
-    terminal = ctx.request_context.lifespan_context["terminal"]
-    agent_registry = ctx.request_context.lifespan_context["agent_registry"]
-    logger = ctx.request_context.lifespan_context["logger"]
-
-    try:
-        cascade_request = ensure_model(CascadeMessageRequest, request)
-        result = await execute_cascade_request(cascade_request, terminal, agent_registry, logger)
-        return result.model_dump_json(indent=2)
-    except Exception as e:
-        logger.error(f"Error in send_cascade_message: {e}")
-        return f"Error: {e}"
-
-
-<<<<<<< HEAD
-# ============================================================================
-# ORCHESTRATION TOOLS
-# ============================================================================
-=======
 async def _deliver_cascade(
     terminal: ItermTerminal,
     agent_registry: AgentRegistry,
@@ -865,81 +745,20 @@
 
 
 @mcp.tool()
-async def send_cascade_message(
-    ctx: Context,
-    broadcast: Optional[str] = None,
-    teams: Optional[Dict[str, str]] = None,
-    agents: Optional[Dict[str, str]] = None,
-    skip_duplicates: bool = True,
-    execute: bool = True
-) -> str:
-    """Send cascading messages to agents/teams.
->>>>>>> 72f2973b
-
-@mcp.tool()
-async def orchestrate_playbook(request: OrchestrateRequest, ctx: Context) -> str:
-    """Execute a high-level playbook (layout + commands + cascade + reads)."""
+async def send_cascade_message(request: CascadeMessageRequest, ctx: Context) -> str:
+    """Send cascading messages to agents/teams."""
 
     terminal = ctx.request_context.lifespan_context["terminal"]
-    layout_manager = ctx.request_context.lifespan_context["layout_manager"]
-    agent_registry = ctx.request_context.lifespan_context["agent_registry"]
-    logger = ctx.request_context.lifespan_context["logger"]
-
-<<<<<<< HEAD
-    try:
-        orchestration_request = ensure_model(OrchestrateRequest, request)
-        playbook = orchestration_request.playbook
-
-        response = OrchestrateResponse()
-
-        if playbook.layout:
-            response.layout = await execute_create_sessions(playbook.layout, terminal, layout_manager, agent_registry, logger)
-
-        command_results: List[PlaybookCommandResult] = []
-        for command in playbook.commands:
-            write_request = WriteToSessionsRequest(
-                messages=command.messages,
-                parallel=command.parallel,
-                skip_duplicates=command.skip_duplicates,
-            )
-            write_result = await execute_write_request(write_request, terminal, agent_registry, logger)
-            command_results.append(PlaybookCommandResult(name=command.name, write_result=write_result))
-
-        response.commands = command_results
-
-        if playbook.cascade:
-            response.cascade = await execute_cascade_request(playbook.cascade, terminal, agent_registry, logger)
-
-        if playbook.reads:
-            response.reads = await execute_read_request(playbook.reads, terminal, agent_registry, logger)
-
-        logger.info(
-            "Playbook completed: layout=%s, commands=%s, cascade=%s, reads=%s",
-            bool(response.layout),
-            len(response.commands),
-            bool(response.cascade),
-            bool(response.reads),
-        )
-
-        return response.model_dump_json(indent=2, exclude_none=True)
-    except Exception as e:
-        logger.error(f"Error orchestrating playbook: {e}")
-        return f"Error: {e}"
-=======
-    cascade = CascadingMessage(
-        broadcast=broadcast,
-        teams=teams or {},
-        agents=agents or {}
-    )
-
-    return await _deliver_cascade(
-        terminal=terminal,
-        agent_registry=agent_registry,
-        cascade=cascade,
-        skip_duplicates=skip_duplicates,
-        execute=execute,
-        logger=logger,
-    )
+    agent_registry = ctx.request_context.lifespan_context["agent_registry"]
+    logger = ctx.request_context.lifespan_context["logger"]
+
+    try:
+        cascade_request = ensure_model(CascadeMessageRequest, request)
+        result = await execute_cascade_request(cascade_request, terminal, agent_registry, logger)
+        return result.model_dump_json(indent=2)
+    except Exception as e:
+        logger.error(f"Error in send_cascade_message: {e}")
+        return f"Error: {e}"
 
 
 @mcp.tool()
@@ -1060,7 +879,60 @@
         execute=execute,
         logger=logger,
     )
->>>>>>> 72f2973b
+
+
+# ============================================================================
+# ORCHESTRATION TOOLS
+# ============================================================================
+
+@mcp.tool()
+async def orchestrate_playbook(request: OrchestrateRequest, ctx: Context) -> str:
+    """Execute a high-level playbook (layout + commands + cascade + reads)."""
+
+    terminal = ctx.request_context.lifespan_context["terminal"]
+    layout_manager = ctx.request_context.lifespan_context["layout_manager"]
+    agent_registry = ctx.request_context.lifespan_context["agent_registry"]
+    logger = ctx.request_context.lifespan_context["logger"]
+
+    try:
+        orchestration_request = ensure_model(OrchestrateRequest, request)
+        playbook = orchestration_request.playbook
+
+        response = OrchestrateResponse()
+
+        if playbook.layout:
+            response.layout = await execute_create_sessions(playbook.layout, terminal, layout_manager, agent_registry, logger)
+
+        command_results: List[PlaybookCommandResult] = []
+        for command in playbook.commands:
+            write_request = WriteToSessionsRequest(
+                messages=command.messages,
+                parallel=command.parallel,
+                skip_duplicates=command.skip_duplicates,
+            )
+            write_result = await execute_write_request(write_request, terminal, agent_registry, logger)
+            command_results.append(PlaybookCommandResult(name=command.name, write_result=write_result))
+
+        response.commands = command_results
+
+        if playbook.cascade:
+            response.cascade = await execute_cascade_request(playbook.cascade, terminal, agent_registry, logger)
+
+        if playbook.reads:
+            response.reads = await execute_read_request(playbook.reads, terminal, agent_registry, logger)
+
+        logger.info(
+            "Playbook completed: layout=%s, commands=%s, cascade=%s, reads=%s",
+            bool(response.layout),
+            len(response.commands),
+            bool(response.cascade),
+            bool(response.reads),
+        )
+
+        return response.model_dump_json(indent=2, exclude_none=True)
+    except Exception as e:
+        logger.error(f"Error orchestrating playbook: {e}")
+        return f"Error: {e}"
 
 
 # ============================================================================
