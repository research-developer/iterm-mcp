"""Session management for iTerm2 interaction."""

import asyncio
import base64
import logging
import os
import re
import time
import uuid
<<<<<<< HEAD
from datetime import datetime, timezone
from typing import Any, Dict, Optional, Union, Callable, Literal
=======
from dataclasses import dataclass
from typing import Dict, List, Optional, Tuple, Union, Callable, Literal
>>>>>>> 10ed8764

import iterm2

from utils.logging import ItermSessionLogger


# Logger for session module
_logger = logging.getLogger("iterm-mcp-session")


@dataclass
class ExpectResult:
    """Result from an expect() operation.

    Attributes:
        matched_pattern: The pattern string, regex, or ExpectTimeout that matched
        match_index: Index of the matching pattern in the patterns list
        output: Full output captured up to and including the match
        matched_text: The specific text that matched the pattern
        before: Text before the match
        match: The regex match object (if pattern was regex)
    """
    matched_pattern: Union[str, re.Pattern, "ExpectTimeout"]
    match_index: int
    output: str
    matched_text: str
    before: str = ""
    match: Optional[re.Match] = None

    def __repr__(self) -> str:
        if isinstance(self.matched_pattern, re.Pattern):
            pattern_str = self.matched_pattern.pattern
        elif hasattr(self.matched_pattern, 'seconds'):
            # ExpectTimeout case
            pattern_str = repr(self.matched_pattern)
        else:
            pattern_str = self.matched_pattern
        return (
            f"ExpectResult(pattern={pattern_str!r}, index={self.match_index}, "
            f"matched_text={self.matched_text!r})"
        )


class ExpectTimeout:
    """Marker class for timeout in expect() pattern lists.

    Use this in the patterns list to specify a timeout that returns
    a specific index instead of raising an exception.

    Example:
        result = await session.expect([
            r'success',
            r'error',
            ExpectTimeout(30)  # Returns match_index=2 on timeout
        ])
    """
    def __init__(self, seconds: int = 30):
        """Initialize an ExpectTimeout marker.

        Args:
            seconds: Timeout duration in seconds
        """
        self.seconds = seconds

    def __repr__(self) -> str:
        return f"ExpectTimeout({self.seconds})"


class ExpectError(Exception):
    """Base exception for expect operations."""
    pass


class ExpectTimeoutError(ExpectError):
    """Raised when expect() times out without matching any pattern.

    This is only raised when no ExpectTimeout marker is in the patterns list.
    """
    def __init__(self, timeout: float, patterns: List[Union[str, re.Pattern, "ExpectTimeout"]], output: str):
        self.timeout = timeout
        self.patterns = patterns
        self.output = output
        pattern_strs = [
            p.pattern if isinstance(p, re.Pattern) else str(p)
            for p in patterns if not isinstance(p, ExpectTimeout)
        ]
        super().__init__(
            f"Timeout after {timeout}s waiting for patterns: {pattern_strs}"
        )

# Characters that can cause shell parsing issues when typed directly
# These require base64 encoding to safely execute
SHELL_UNSAFE_CHARS = set("\"'`$!\\|&;<>(){}[]")

# Simpler pattern for common safe commands (alphanumeric, spaces, basic punctuation)
SIMPLE_COMMAND_PATTERN = re.compile(r'^[a-zA-Z0-9_\-./: =,@#%^*+~]+$')

# Constants for text input delay calculation
BASE_DELAY_SECONDS = 0.05  # 50ms base delay
DELAY_PER_CHAR_SECONDS = 0.00002  # 0.02ms per character (1000 chars = 20ms extra)
MAX_DELAY_SECONDS = 0.5  # Maximum 500ms delay


def calculate_text_delay(text: str) -> float:
    """Calculate appropriate delay before sending Enter based on text length.

    For large text pastes, iTerm needs time to process the input buffer before
    the Enter key is sent. This function returns a delay that scales with text
    length to prevent race conditions where Enter is processed before the text.

    Args:
        text: The text being sent to the terminal

    Returns:
        Delay in seconds (between BASE_DELAY_SECONDS and MAX_DELAY_SECONDS)
    """
    text_length = len(text)
    calculated_delay = BASE_DELAY_SECONDS + (text_length * DELAY_PER_CHAR_SECONDS)
    return min(calculated_delay, MAX_DELAY_SECONDS)


def needs_base64_encoding(command: str) -> bool:
    """Check if a command contains characters that need base64 encoding.

    Args:
        command: The command string to check

    Returns:
        True if the command should be base64 encoded for safe execution
    """
    # Fast path: simple commands with only safe characters
    if SIMPLE_COMMAND_PATTERN.match(command):
        return False

    # Check for shell-unsafe characters
    if any(c in SHELL_UNSAFE_CHARS for c in command):
        return True

    # Check for control characters or non-ASCII
    for c in command:
        code = ord(c)
        if code < 0x20 and c not in '\t\n\r':  # Control chars except whitespace
            return True
        if code > 0x7e:  # Non-ASCII
            return True

    return False

class ItermSession:
    """Manages an iTerm2 session (terminal pane)."""
    
    def __init__(
        self,
        session: iterm2.Session,
        name: Optional[str] = None,
        logger: Optional[ItermSessionLogger] = None,
        persistent_id: Optional[str] = None,
        max_lines: int = 50
    ):
        """Initialize a session wrapper.
        
        Args:
            session: The iTerm2 session object
            name: Optional name for the session
            logger: Optional logger for the session
            persistent_id: Optional persistent ID for reconnection
            max_lines: Maximum number of lines to retrieve by default
        """
        self.session = session
        self._name = name or session.name
        self.logger = logger
        
        # Generate or use persistent ID
        self._persistent_id = persistent_id or str(uuid.uuid4())
        
        # Default number of lines to retrieve
        self._max_lines = max_lines
        
        # For screen monitoring
        self._monitoring = False
        self._monitor_task = None
        self._monitor_callbacks = []
        self._last_screen_update = time.time()
    
    @property
    def id(self) -> str:
        """Get the unique identifier for this session."""
        return self.session.session_id
        
    @property
    def persistent_id(self) -> str:
        """Get the persistent identifier for this session."""
        return self._persistent_id
    
    @property
    def name(self) -> str:
        """Get the name of the session."""
        return self._name
        
    @property
    def max_lines(self) -> int:
        """Get the maximum number of lines to retrieve."""
        return self._max_lines

    def set_max_lines(self, max_lines: int) -> None:
        """Set the maximum number of lines to retrieve.
        
        Args:
            max_lines: Maximum number of lines
        """
        self._max_lines = max_lines
    
    @property
    def is_processing(self) -> bool:
        """Check if the session is currently processing a command."""
        try:
            # Try to access the is_processing attribute of the iTerm2 session
            if hasattr(self.session, 'is_processing'):
                return self.session.is_processing
            else:
                # If it doesn't exist, log a warning and return a default value
                _logger.warning(
                    f"Session {self.id} ({self._name}) does not have is_processing attribute"
                )
                return False
        except Exception as e:
            # Handle any exceptions that might occur
            _logger.error(
                f"Error checking is_processing for session {self.id} ({self._name}): {str(e)}"
            )
            return False
    
    def set_logger(self, logger: ItermSessionLogger) -> None:
        """Set the logger for this session.
        
        Args:
            logger: The logger to use
        """
        self.logger = logger
    
    async def set_name(self, name: str) -> None:
        """Set the name of the session.
        
        Args:
            name: The new name for the session
        """
        old_name = self._name
        self._name = name
        await self.session.async_set_name(name)
        
        # Log the name change
        if self.logger:
            self.logger.log_session_renamed(name)
    
    async def send_text(self, text: str, execute: bool = True) -> None:
        """Send text to the session.

        Args:
            text: The text to send
            execute: Whether to execute the text as a command by sending Enter
        """
        # Strip any trailing newlines/carriage returns to avoid double execution
        clean_text = text.rstrip("\r\n")

        # Send the text first
        await self.session.async_send_text(clean_text)

        # Send Enter/Return key to execute if requested
        if execute:
            # Wait for iTerm to process the text before sending Enter
            # Delay scales with text length to handle large pastes
            delay = calculate_text_delay(clean_text)
            await asyncio.sleep(delay)
            await self.session.async_send_text("\r")
        
        # Log the command
        if self.logger:
            self.logger.log_command(clean_text)

    async def execute_command(
        self,
        command: str,
        use_encoding: Union[bool, Literal["auto"]] = False
    ) -> None:
        """Execute a command in the session.

        By default, sends the command directly without any encoding. The base64
        encoding option exists for edge cases where direct typing fails, but
        should rarely be needed since most shells handle quoted/escaped input.

        Args:
            command: The command to execute (raw, unencoded)
            use_encoding: Encoding mode:
                - False (default): Send command directly (recommended)
                - "auto": Only encode if command contains unusual characters
                - True: Always use base64 encoding (rarely needed)

        Note:
            The base64 encoding wraps commands in 'eval "$(echo ... | base64 -d)"'
            which can trigger security policy violations in some environments.
            Only use encoding when absolutely necessary (e.g., binary data or
            control characters in the command).
        """
        # Strip any trailing newlines/carriage returns from input
        clean_command = command.rstrip("\r\n")

        # Determine if we should encode
        should_encode = (
            use_encoding is True or
            (use_encoding == "auto" and needs_base64_encoding(clean_command))
        )

        if should_encode:
            # Encode the command to avoid quote/special character issues
            # The command goes in as plain text, gets encoded, sent, decoded, and executed
            encoded = base64.b64encode(clean_command.encode('utf-8')).decode('ascii')

            # Wrap in a one-liner that decodes and executes
            # Using 'eval "$(echo ... | base64 -d)"' ensures proper shell parsing
            # Note: base64 output is safe (only contains A-Z, a-z, 0-9, +, /, =)
            # so no shell escaping of the encoded string is needed
            wrapper = f'eval "$(echo {encoded} | base64 -d)"'

            # Send the wrapper command
            await self.session.async_send_text(wrapper)
            text_sent = wrapper
        else:
            # Direct sending - command is sent as-is (default behavior)
            await self.session.async_send_text(clean_command)
            text_sent = clean_command

        # Wait for iTerm to process the text before sending Enter
        # Delay scales with text length to handle large pastes
        delay = calculate_text_delay(text_sent)
        await asyncio.sleep(delay)
        await self.session.async_send_text("\r")

        # Log the original command (not the encoded wrapper)
        if self.logger:
            self.logger.log_command(clean_command)

    async def get_screen_contents(self, max_lines: Optional[int] = None) -> str:
        """Get the contents of the session's screen.
        
        Args:
            max_lines: Maximum number of lines to retrieve (defaults to session's max_lines)
            
        Returns:
            The text contents of the screen
        """
        contents = await self.session.async_get_screen_contents()
        lines = []
        
        # Use instance default if not specified
        if max_lines is None:
            max_lines = self._max_lines
            
        max_lines = min(max_lines, contents.number_of_lines)
        
        for i in range(max_lines):
            line = contents.line(i)
            line_text = line.string
            if line_text:
                lines.append(line_text)
        
        output = "\n".join(lines)
        
        # Log the output
        if self.logger:
            self.logger.log_output(output)
        
        return output
    
    async def send_control_character(self, character: str) -> None:
        """Send a control character to the session.
        
        Args:
            character: The character (e.g., "c" for Ctrl+C)
        """
        if len(character) != 1 or not character.isalpha():
            raise ValueError("Control character must be a single letter")
            
        # Convert to uppercase and then to control code
        character = character.upper()
        code = ord(character) - 64
        control_sequence = chr(code)
        
        await self.session.async_send_text(control_sequence)
        
        # Log the control character
        if self.logger:
            self.logger.log_control_character(character)
    
    async def send_special_key(self, key: str) -> None:
        """Send a special key to the session.
        
        Args:
            key: The special key name ('enter', 'return', 'tab', 'escape', etc.)
        """
        key = key.lower()
        
        # Map special key names to their character sequences
        key_map = {
            'enter': '\r',
            'return': '\r',
            'tab': '\t',
            'escape': '\x1b',
            'esc': '\x1b',
            'space': ' ',
            'backspace': '\x7f',
            'delete': '\x1b[3~',
            'up': '\x1b[A',
            'down': '\x1b[B',
            'right': '\x1b[C',
            'left': '\x1b[D',
            'home': '\x1b[H',
            'end': '\x1b[F'
        }
        
        if key not in key_map:
            raise ValueError(f"Unknown special key: {key}. Supported keys: {', '.join(key_map.keys())}")
        
        sequence = key_map[key]
        await self.session.async_send_text(sequence)
        
        # Log the special key
        if self.logger:
            self.logger.log_custom_event("SPECIAL_KEY", f"Sent special key: {key}")
    
    async def clear_screen(self) -> None:
        """Clear the screen."""
        await self.session.async_send_text("\u001b[2J\u001b[H")  # ANSI clear screen
        
        # Log the clear action
        if self.logger:
            self.logger.log_custom_event("CLEAR_SCREEN", "Screen cleared")
            
    async def start_monitoring(self, update_interval: float = 0.5) -> None:
        """Start monitoring the screen for changes.
        
        This allows real-time capture of terminal output without requiring explicit
        calls to get_screen_contents(). Uses polling-based approach as a fallback
        since subscription-based approach may have WebSocket issues.
        
        Args:
            update_interval: How often to check for updates (in seconds)
        """
        if self._monitoring:
            return

        # Initialize monitoring state, but only set to True once we confirm task is running
        _logger.info(f"Setting up monitoring for session {self.id} ({self._name})")
        
        async def monitor_screen_polling():
            """Polling-based screen monitoring as a fallback approach."""
            try:
                _logger.info(f"Starting polling-based screen monitoring for session {self.id}")
                
                if self.logger:
                    self.logger.log_custom_event("MONITORING_STARTED", "Polling-based screen monitoring started")
                
                # Use a ready event to signal when monitoring is fully initialized
                monitoring_initialized.set()
                
                last_content = await self.get_screen_contents()
                
                while self._monitoring:
                    try:
                        # Get current content
                        current_content = await self.get_screen_contents()
                        
                        # Check if content has changed
                        if current_content != last_content:
                            # Process the content through any registered callbacks
                            callback_tasks = []
                            for callback in self._monitor_callbacks:
                                # Run each callback in a separate task to prevent blocking
                                try:
                                    # Create and track all callback tasks
                                    task = asyncio.create_task(callback(current_content))
                                    callback_tasks.append(task)
                                except Exception as callback_error:
                                    _logger.error(f"Error in callback: {str(callback_error)}")
                            
                            # Wait for all callbacks to complete
                            if callback_tasks:
                                await asyncio.gather(*callback_tasks, return_exceptions=True)
                            
                            # Update last content and timestamp
                            last_content = current_content
                            self._last_screen_update = time.time()
                        
                        # Sleep to prevent excessive CPU usage
                        await asyncio.sleep(update_interval)
                    except Exception as poll_error:
                        # Special handling for SESSION_NOT_FOUND - expected when session is closed
                        if "SESSION_NOT_FOUND" in str(poll_error):
                            if self._monitoring:
                                # Only log at debug level since this is expected during cleanup
                                _logger.debug(f"Session no longer available during monitoring (likely closed): {self.id}")
                                # Signal to exit the monitoring loop
                                self._monitoring = False
                                return
                        else:
                            # Log any other errors as actual errors
                            _logger.error(f"Error in polling loop: {str(poll_error)}")
                        await asyncio.sleep(update_interval)
            except asyncio.CancelledError:
                _logger.info(f"Polling monitor task cancelled for session {self.id}")
            except Exception as e:
                _logger.error(f"Fatal error in polling monitor: {str(e)}")
                if self.logger:
                    self.logger.log_custom_event("MONITORING_ERROR", f"Error in screen monitoring: {str(e)}")
            finally:
                self._monitoring = False
                if self.logger:
                    self.logger.log_custom_event("MONITORING_STOPPED", "Screen monitoring stopped")
        
        # Create an event to signal when monitoring is fully initialized
        monitoring_initialized = asyncio.Event()
        
        # Start monitoring flag
        self._monitoring = True
        
        # Use polling-based approach instead of subscription-based approach
        # to avoid WebSocket frame errors
        self._monitor_task = asyncio.create_task(monitor_screen_polling())
        
        # Wait for the monitoring to be properly initialized before returning
        try:
            await asyncio.wait_for(monitoring_initialized.wait(), timeout=3.0)
            _logger.info(f"Monitoring successfully started for session {self.id}")
        except asyncio.TimeoutError:
            _logger.error(f"Timeout waiting for monitoring to initialize for session {self.id}")
            # If initialization times out, clean up
            self._monitoring = False
            if not self._monitor_task.done():
                self._monitor_task.cancel()
            self._monitor_task = None
            raise RuntimeError("Timeout waiting for monitoring to initialize")
        
    async def stop_monitoring(self) -> None:
        """Stop monitoring the screen for changes and ensure callbacks are completed."""
        if not self._monitoring or not self._monitor_task:
            _logger.info(f"Monitoring already stopped for session {self.id}")
            return

        _logger.info(f"Stopping monitoring for session {self.id}")
        # Set monitoring flag to False first to signal the loop to exit
        self._monitoring = False
        
        # Cancel the task if it's still running
        if not self._monitor_task.done():
            try:
                # Wait a short time for graceful shutdown
                await asyncio.sleep(0.2)
                # Cancel if still running after grace period
                if not self._monitor_task.done():
                    _logger.info(f"Cancelling monitor task for session {self.id}")
                    self._monitor_task.cancel()
                    # Wait for cancellation to complete
                    try:
                        await asyncio.wait_for(self._monitor_task, timeout=1.0)
                    except (asyncio.TimeoutError, asyncio.CancelledError):
                        pass
            except Exception as e:
                _logger.error(f"Error stopping monitoring for session {self.id}: {str(e)}")

        # Cleanup
        self._monitor_task = None
        _logger.info(f"Monitoring stopped for session {self.id}")
        
    def add_monitor_callback(self, callback: Callable[[str], None]) -> None:
        """Add a callback to be called when the screen changes.
        
        Args:
            callback: A function that takes the screen content as a string
        """
        if callback not in self._monitor_callbacks:
            self._monitor_callbacks.append(callback)
            
    def remove_monitor_callback(self, callback: Callable[[str], None]) -> None:
        """Remove a previously registered callback.
        
        Args:
            callback: The callback to remove
        """
        if callback in self._monitor_callbacks:
            self._monitor_callbacks.remove(callback)
            
    @property
    def is_monitoring(self) -> bool:
        """Check if the session is being monitored.
        
        Returns True if monitoring is active (flag is set AND task is running)
        """
        # Check both the flag and that the task exists and is not done
        monitoring_active = (
            self._monitoring and 
            self._monitor_task is not None and 
            not self._monitor_task.done()
        )
        return monitoring_active
        
    @property
    def last_update_time(self) -> float:
        """Get the timestamp of the last screen update."""
        return self._last_screen_update

    async def set_background_color(self, red: int, green: int, blue: int, alpha: int = 255) -> None:
        """Set the background color of the session.

        Args:
            red: Red component (0-255)
            green: Green component (0-255)
            blue: Blue component (0-255)
            alpha: Alpha component (0-255), default fully opaque
        """
        color = iterm2.Color(red, green, blue, alpha)
        change = iterm2.LocalWriteOnlyProfile()
        change.set_background_color(color)
        await self.session.async_set_profile_properties(change)

        if self.logger:
            self.logger.log_custom_event("SET_BACKGROUND", f"Background color set to RGB({red},{green},{blue})")

    async def set_tab_color(self, red: int, green: int, blue: int, enabled: bool = True) -> None:
        """Set the tab color of the session.

        Args:
            red: Red component (0-255)
            green: Green component (0-255)
            blue: Blue component (0-255)
            enabled: Whether to enable tab coloring
        """
        color = iterm2.Color(red, green, blue)
        change = iterm2.LocalWriteOnlyProfile()
        change.set_tab_color(color)
        change.set_use_tab_color(enabled)
        await self.session.async_set_profile_properties(change)

        if self.logger:
            self.logger.log_custom_event("SET_TAB_COLOR", f"Tab color set to RGB({red},{green},{blue})")

    async def set_badge(self, text: str) -> None:
        """Set the badge text for the session.

        Args:
            text: The badge text to display (supports escape sequences)
        """
        change = iterm2.LocalWriteOnlyProfile()
        change.set_badge_text(text)
        await self.session.async_set_profile_properties(change)

        if self.logger:
            self.logger.log_custom_event("SET_BADGE", f"Badge set to: {text}")

    async def set_cursor_color(self, red: int, green: int, blue: int) -> None:
        """Set the cursor color of the session.

        Args:
            red: Red component (0-255)
            green: Green component (0-255)
            blue: Blue component (0-255)
        """
        color = iterm2.Color(red, green, blue)
        change = iterm2.LocalWriteOnlyProfile()
        change.set_cursor_color(color)
        await self.session.async_set_profile_properties(change)

        if self.logger:
            self.logger.log_custom_event("SET_CURSOR_COLOR", f"Cursor color set to RGB({red},{green},{blue})")

    async def reset_colors(self) -> None:
        """Reset all color customizations to profile defaults."""
        change = iterm2.LocalWriteOnlyProfile()
        change.set_use_tab_color(False)
        await self.session.async_set_profile_properties(change)

        if self.logger:
            self.logger.log_custom_event("RESET_COLORS", "Colors reset to profile defaults")

<<<<<<< HEAD
    # ==================== State Persistence ====================

    async def save_state(self) -> Dict[str, Any]:
        """Serialize session state to a JSON-compatible dict.

        Returns a snapshot of the session's current state that can be
        used for checkpointing, crash recovery, or debugging.

        Returns:
            Dict containing serializable session state
        """
        # Capture current screen content if available
        last_output = None
        try:
            last_output = await self.get_screen_contents(max_lines=100)
        except Exception:
            pass  # Screen content may not be available

        # Get last command from logger if available (currently not exposed)
        last_command = None

        state = {
            "session_id": self.id,
            "persistent_id": self._persistent_id,
            "name": self._name,
            "max_lines": self._max_lines,
            "is_monitoring": self._monitoring,
            "last_screen_update": self._last_screen_update,
            "created_at": datetime.now(timezone.utc).isoformat(),
            "last_command": last_command,
            "last_output": last_output,
            "metadata": {}
        }

        # Add logger telemetry if available
        if self.logger:
            state["metadata"]["command_count"] = getattr(self.logger, 'command_count', 0)
            state["metadata"]["output_line_count"] = getattr(self.logger, 'output_line_count', 0)

        return state

    def load_state(self, state: Dict[str, Any]) -> None:
        """Restore session configuration from a saved state dict.

        Note: This restores configuration state only. The underlying
        iTerm2 session object and live monitoring state cannot be
        restored from a checkpoint - those require reconnection.

        Args:
            state: Previously saved state dict from save_state()
        """
        # Restore configurable properties
        if "name" in state:
            self._name = state["name"]

        if "max_lines" in state:
            self._max_lines = state["max_lines"]

        if "last_screen_update" in state:
            self._last_screen_update = state["last_screen_update"]

        # Note: We don't restore is_monitoring because monitoring
        # requires active tasks that can't be serialized

        # Note: persistent_id and session_id are set during session
        # creation and shouldn't be overwritten from checkpoint

    def get_state_summary(self) -> Dict[str, Any]:
        """Get a brief summary of session state for logging/debugging.

        Returns:
            Dict with key session state info
        """
        return {
            "session_id": self.id,
            "persistent_id": self._persistent_id,
            "name": self._name,
            "max_lines": self._max_lines,
            "is_monitoring": self.is_monitoring,
            "last_update": self._last_screen_update
        }
=======
    # =========================================================================
    # Expect-Style Pattern Matching
    # =========================================================================

    async def expect(
        self,
        patterns: List[Union[str, re.Pattern, ExpectTimeout]],
        timeout: int = 30,
        poll_interval: float = 0.1,
        search_window_lines: Optional[int] = None
    ) -> ExpectResult:
        """Wait for one of the patterns to appear in terminal output.

        This method polls the terminal screen and checks for pattern matches.
        It's inspired by pexpect's expect() function but adapted for iTerm2's
        async screen access.

        Args:
            patterns: List of patterns to match. Each can be:
                - A string (treated as a regex pattern)
                - A compiled re.Pattern object
                - An ExpectTimeout marker (specifies timeout behavior)
            timeout: Maximum wait time in seconds (default 30).
                     Overridden by ExpectTimeout in patterns list.
            poll_interval: How often to check for new output (default 0.1s)
            search_window_lines: Number of lines to search (default: session max_lines)

        Returns:
            ExpectResult with match details including:
                - matched_pattern: The pattern that matched
                - match_index: Index of the matching pattern
                - output: Full output up to the match
                - matched_text: The specific text that matched
                - before: Text before the match
                - match: The regex match object

        Raises:
            ExpectTimeoutError: If timeout expires and no ExpectTimeout marker
                               is in the patterns list
            ValueError: If patterns list is empty or contains only ExpectTimeout

        Example:
            # Wait for shell prompt or error
            result = await session.expect([
                r'\$\s*$',             # Shell prompt (bash)
                r'>\s*$',              # Shell prompt (zsh)
                r'error:',             # Error detected
                ExpectTimeout(30)      # Timeout (returns index 3)
            ])

            if result.match_index == 0 or result.match_index == 1:
                print("Command completed successfully")
            elif result.match_index == 2:
                print(f"Error detected: {result.matched_text}")
            elif result.match_index == 3:
                print("Timeout waiting for response")
        """
        # Validate and process patterns
        if not patterns:
            raise ValueError("patterns list cannot be empty")

        # Separate patterns from timeout marker
        regex_patterns: List[Tuple[int, re.Pattern]] = []
        timeout_marker: Optional[Tuple[int, ExpectTimeout]] = None

        for i, pattern in enumerate(patterns):
            if isinstance(pattern, ExpectTimeout):
                if timeout_marker is not None:
                    _logger.warning("Multiple ExpectTimeout markers; using first one")
                else:
                    timeout_marker = (i, pattern)
                    timeout = pattern.seconds  # Override timeout
            elif isinstance(pattern, re.Pattern):
                regex_patterns.append((i, pattern))
            elif isinstance(pattern, str):
                try:
                    compiled = re.compile(pattern)
                    regex_patterns.append((i, compiled))
                except re.error as e:
                    raise ValueError(f"Invalid regex pattern at index {i}: {e}")
            else:
                raise ValueError(
                    f"Invalid pattern type at index {i}: {type(pattern).__name__}. "
                    f"Expected str, re.Pattern, or ExpectTimeout"
                )

        if not regex_patterns:
            raise ValueError("patterns list must contain at least one regex pattern")

        # Determine search window
        if search_window_lines is None:
            search_window_lines = self._max_lines

        # Track start time and accumulated output
        start_time = time.time()
        last_output = ""
        accumulated_output = ""

        _logger.debug(
            f"expect() started: {len(regex_patterns)} patterns, "
            f"timeout={timeout}s, poll={poll_interval}s"
        )

        if self.logger:
            pattern_strs = [
                p.pattern if isinstance(p, re.Pattern) else str(p)
                for p in patterns if not isinstance(p, ExpectTimeout)
            ]
            self.logger.log_custom_event(
                "EXPECT_START",
                f"Waiting for patterns: {pattern_strs}"
            )

        try:
            while True:
                # Check timeout
                elapsed = time.time() - start_time
                if elapsed >= timeout:
                    if timeout_marker is not None:
                        # Return timeout result with marker index
                        idx, marker = timeout_marker
                        _logger.debug(f"expect() timeout, returning marker at index {idx}")
                        if self.logger:
                            self.logger.log_custom_event(
                                "EXPECT_TIMEOUT",
                                f"Timeout after {elapsed:.1f}s"
                            )
                        return ExpectResult(
                            matched_pattern=marker,
                            match_index=idx,
                            output=accumulated_output,
                            matched_text="",
                            before=accumulated_output,
                            match=None
                        )
                    else:
                        # Raise timeout error
                        if self.logger:
                            self.logger.log_custom_event(
                                "EXPECT_TIMEOUT_ERROR",
                                f"Timeout after {elapsed:.1f}s"
                            )
                        raise ExpectTimeoutError(
                            timeout=timeout,
                            patterns=patterns,
                            output=accumulated_output
                        )

                # Get current screen contents
                try:
                    current_output = await self.get_screen_contents(
                        max_lines=search_window_lines
                    )
                except Exception as e:
                    if "SESSION_NOT_FOUND" in str(e):
                        _logger.error("Session closed during expect()")
                        raise ExpectError(f"Session closed during expect(): {e}")
                    raise

                # Check for new content
                if current_output != last_output:
                    accumulated_output = current_output
                    last_output = current_output

                    # Check each pattern against the current output
                    for idx, pattern in regex_patterns:
                        match = pattern.search(current_output)
                        if match:
                            matched_text = match.group(0)
                            before_text = current_output[:match.start()]

                            _logger.debug(
                                f"expect() matched pattern {idx}: {pattern.pattern!r}"
                            )
                            if self.logger:
                                self.logger.log_custom_event(
                                    "EXPECT_MATCH",
                                    f"Pattern matched: {pattern.pattern!r}"
                                )

                            return ExpectResult(
                                matched_pattern=pattern,
                                match_index=idx,
                                output=current_output,
                                matched_text=matched_text,
                                before=before_text,
                                match=match
                            )

                # Wait before next poll (don't overshoot timeout)
                remaining = timeout - (time.time() - start_time)
                await asyncio.sleep(min(poll_interval, max(0.01, remaining)))

        except asyncio.CancelledError:
            _logger.debug("expect() cancelled")
            if self.logger:
                self.logger.log_custom_event("EXPECT_CANCELLED", "Operation cancelled")
            raise

    async def wait_for_prompt(
        self,
        timeout: int = 30,
        custom_prompts: Optional[List[str]] = None
    ) -> bool:
        """Wait for a shell prompt to appear, indicating command completion.

        This is a convenience wrapper around expect() for the common case
        of waiting for a command to complete.

        Args:
            timeout: Maximum wait time in seconds (default 30)
            custom_prompts: Additional prompt patterns to match. These are
                           added to the default set of common shell prompts.

        Returns:
            True if a prompt was detected, False on timeout

        Example:
            # Execute command and wait for completion
            await session.send_text("ls -la")
            if await session.wait_for_prompt(timeout=10):
                output = await session.get_screen_contents()
                print("Command completed:", output)
            else:
                print("Command timed out")
        """
        # Common shell prompt patterns
        default_prompts = [
            r'\$\s*$',           # Bash prompt ending with $
            r'>\s*$',            # Zsh/fish prompt ending with >
            r'#\s*$',            # Root prompt ending with #
            r'%\s*$',            # Zsh default ending with %
            r'\]\s*$',           # Prompt ending with ]
            r'❯\s*$',            # Starship/fancy prompt
            r'➜\s*$',            # Oh-my-zsh arrow
            r'\)\s*$',           # Prompt ending with )
        ]

        patterns = default_prompts.copy()
        if custom_prompts:
            patterns.extend(custom_prompts)

        # Add timeout marker at the end
        patterns.append(ExpectTimeout(timeout))

        result = await self.expect(patterns, timeout=timeout)

        # If we matched the timeout marker, return False
        return result.match_index < len(patterns) - 1

    async def wait_for_patterns(
        self,
        success_patterns: List[str],
        error_patterns: Optional[List[str]] = None,
        timeout: int = 30
    ) -> Tuple[bool, ExpectResult]:
        """Wait for success or error patterns in output.

        A convenience method for the common case of waiting for a command
        to succeed or fail.

        Args:
            success_patterns: Patterns indicating success
            error_patterns: Patterns indicating failure (optional)
            timeout: Maximum wait time in seconds

        Returns:
            Tuple of (is_success, ExpectResult):
                - is_success: True if a success pattern matched, False otherwise
                - result: The full ExpectResult for detailed inspection

        Example:
            # Wait for git command to succeed or fail
            await session.send_text("git push origin main")
            is_success, result = await session.wait_for_patterns(
                success_patterns=[r'Everything up-to-date', r'->\s+main'],
                error_patterns=[r'error:', r'fatal:', r'rejected'],
                timeout=60
            )

            if is_success:
                print("Push succeeded!")
            else:
                print(f"Push failed: {result.matched_text}")
        """
        # Build combined pattern list
        patterns: List[Union[str, ExpectTimeout]] = []
        success_count = len(success_patterns)

        # Add success patterns first
        patterns.extend(success_patterns)

        # Add error patterns
        if error_patterns:
            patterns.extend(error_patterns)

        # Add timeout marker
        patterns.append(ExpectTimeout(timeout))

        result = await self.expect(patterns, timeout=timeout)

        # Determine if it was a success pattern
        is_success = result.match_index < success_count

        return (is_success, result)

    async def send_and_expect(
        self,
        text: str,
        patterns: List[Union[str, re.Pattern, ExpectTimeout]],
        timeout: int = 30,
        execute: bool = True
    ) -> ExpectResult:
        """Send text and wait for expected output patterns.

        Combines send_text() and expect() for convenience.

        Args:
            text: Text to send to the terminal
            patterns: Patterns to wait for (see expect() for format)
            timeout: Maximum wait time for patterns (default 30s)
            execute: Whether to press Enter after sending (default True)

        Returns:
            ExpectResult from the expect() call

        Example:
            # Send command and wait for prompt
            result = await session.send_and_expect(
                "echo 'Hello World'",
                [r'Hello World', r'error:', ExpectTimeout(10)]
            )

            if result.match_index == 0:
                print("Command succeeded!")
        """
        await self.send_text(text, execute=execute)
        return await self.expect(patterns, timeout=timeout)

    async def interact_until(
        self,
        prompt_pattern: str,
        responses: Dict[str, str],
        timeout: int = 30,
        max_iterations: int = 100
    ) -> List[ExpectResult]:
        """Handle interactive prompts automatically.

        Useful for scripts that ask multiple questions, like installation
        wizards or configuration tools.

        Args:
            prompt_pattern: Pattern indicating the interaction is complete
            responses: Dict mapping prompt patterns to responses
            timeout: Timeout per prompt (default 30s)
            max_iterations: Maximum number of prompts to handle (default 100)

        Returns:
            List of ExpectResult from each interaction

        Example:
            # Handle npm init interactively
            results = await session.interact_until(
                prompt_pattern=r'Is this OK\?',
                responses={
                    r'package name:': 'my-package',
                    r'version:': '1.0.0',
                    r'description:': 'My awesome package',
                    r'entry point:': 'index.js',
                    r'test command:': 'npm test',
                    r'git repository:': '',
                    r'keywords:': '',
                    r'author:': 'Me',
                    r'license:': 'MIT',
                }
            )
        """
        results: List[ExpectResult] = []

        # Build pattern list: prompt_pattern + all response patterns + timeout
        # Track remaining response patterns (remove after answering to prevent re-matching)
        remaining_responses = dict(responses)  # Copy to avoid mutating input

        for iteration in range(max_iterations):
            # Build current pattern list with remaining response patterns
            current_patterns: List[Union[str, ExpectTimeout]] = [prompt_pattern]
            response_pattern_list = list(remaining_responses.keys())
            current_patterns.extend(response_pattern_list)
            current_patterns.append(ExpectTimeout(timeout))

            result = await self.expect(current_patterns, timeout=timeout)
            results.append(result)

            # Check if we hit the final prompt
            if result.match_index == 0:
                _logger.debug(f"interact_until completed after {iteration + 1} iterations")
                break

            # Check if we timed out
            if isinstance(result.matched_pattern, ExpectTimeout):
                _logger.warning(f"interact_until timed out at iteration {iteration + 1}")
                break

            # Find the matching response pattern and send response
            if result.match_index > 0 and result.match_index <= len(response_pattern_list):
                pattern = response_pattern_list[result.match_index - 1]
                response = remaining_responses[pattern]
                await self.send_text(response, execute=True)
                # Remove answered pattern to prevent re-matching
                del remaining_responses[pattern]
        else:
            _logger.warning(f"interact_until hit max iterations ({max_iterations})")

        return results
>>>>>>> 10ed8764
<|MERGE_RESOLUTION|>--- conflicted
+++ resolved
@@ -7,13 +7,9 @@
 import re
 import time
 import uuid
-<<<<<<< HEAD
+from dataclasses import dataclass
 from datetime import datetime, timezone
-from typing import Any, Dict, Optional, Union, Callable, Literal
-=======
-from dataclasses import dataclass
-from typing import Dict, List, Optional, Tuple, Union, Callable, Literal
->>>>>>> 10ed8764
+from typing import Any, Dict, List, Optional, Tuple, Union, Callable, Literal
 
 import iterm2
 
@@ -696,7 +692,6 @@
         if self.logger:
             self.logger.log_custom_event("RESET_COLORS", "Colors reset to profile defaults")
 
-<<<<<<< HEAD
     # ==================== State Persistence ====================
 
     async def save_state(self) -> Dict[str, Any]:
@@ -778,7 +773,7 @@
             "is_monitoring": self.is_monitoring,
             "last_update": self._last_screen_update
         }
-=======
+
     # =========================================================================
     # Expect-Style Pattern Matching
     # =========================================================================
@@ -1192,5 +1187,4 @@
         else:
             _logger.warning(f"interact_until hit max iterations ({max_iterations})")
 
-        return results
->>>>>>> 10ed8764
+        return results