--- conflicted
+++ resolved
@@ -78,7 +78,6 @@
     # Wait for agent models
     WaitForAgentRequest,
     WaitResult,
-<<<<<<< HEAD
     # Manager models
     CreateManagerRequest,
     CreateManagerResponse,
@@ -91,6 +90,10 @@
     AddWorkerRequest,
     RemoveWorkerRequest,
     ManagerInfoResponse,
+    # Session info models (Issue #52)
+    SessionInfo,
+    ListSessionsRequest,
+    ListSessionsResponse,
 )
 from core.manager import (
     SessionRole,
@@ -99,12 +102,6 @@
     DelegationStrategy,
     ManagerAgent,
     ManagerRegistry,
-=======
-    # Session info models (Issue #52)
-    SessionInfo,
-    ListSessionsRequest,
-    ListSessionsResponse,
->>>>>>> ca4e4105
 )
 
 # Global references for resources (set during lifespan)
